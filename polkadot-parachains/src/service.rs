--- conflicted
+++ resolved
@@ -281,10 +281,7 @@
 
 async fn build_relay_chain_interface(
 	polkadot_config: Configuration,
-<<<<<<< HEAD
 	parachain_config: &Configuration,
-=======
->>>>>>> 234c42c2
 	telemetry_worker_handle: Option<TelemetryWorkerHandle>,
 	task_manager: &mut TaskManager,
 	collator_options: CollatorOptions,
@@ -295,18 +292,11 @@
 		None => {
 			let relay_chain_local = build_inprocess_relay_chain(
 				polkadot_config,
-<<<<<<< HEAD
 				parachain_config,
 				telemetry_worker_handle,
 				task_manager,
 			)?;
 			Ok((relay_chain_local.0, relay_chain_local.1))
-=======
-				telemetry_worker_handle,
-				task_manager,
-			)?;
-			Ok((relay_chain_local.0, Some(relay_chain_local.1)))
->>>>>>> 234c42c2
 		},
 	}
 }
@@ -393,10 +383,7 @@
 
 	let (relay_chain_interface, collator_key) = build_relay_chain_interface(
 		polkadot_config,
-<<<<<<< HEAD
 		&parachain_config,
-=======
->>>>>>> 234c42c2
 		telemetry_worker_handle,
 		&mut task_manager,
 		collator_options.clone(),
@@ -404,11 +391,7 @@
 	.await
 	.map_err(|e| match e {
 		RelayChainError::ServiceError(polkadot_service::Error::Sub(x)) => x,
-<<<<<<< HEAD
-		s => format!("{}", s).into(),
-=======
 		s => s.to_string().into(),
->>>>>>> 234c42c2
 	})?;
 
 	let block_announce_validator = BlockAnnounceValidator::new(relay_chain_interface.clone(), id);
@@ -479,11 +462,7 @@
 			spawner,
 			parachain_consensus,
 			import_queue,
-<<<<<<< HEAD
-			collator_key: collator_key.expect("Unable to start collator without collator key"),
-=======
 			collator_key: collator_key.expect("Command line arguments do not allow this. qed"),
->>>>>>> 234c42c2
 			relay_chain_slot_duration,
 		};
 
@@ -591,10 +570,7 @@
 	let mut task_manager = params.task_manager;
 	let (relay_chain_interface, collator_key) = build_relay_chain_interface(
 		polkadot_config,
-<<<<<<< HEAD
 		&parachain_config,
-=======
->>>>>>> 234c42c2
 		telemetry_worker_handle,
 		&mut task_manager,
 		collator_options.clone(),
@@ -602,11 +578,7 @@
 	.await
 	.map_err(|e| match e {
 		RelayChainError::ServiceError(polkadot_service::Error::Sub(x)) => x,
-<<<<<<< HEAD
-		s => format!("{}", s).into(),
-=======
 		s => s.to_string().into(),
->>>>>>> 234c42c2
 	})?;
 
 	let block_announce_validator = BlockAnnounceValidator::new(relay_chain_interface.clone(), id);
@@ -689,11 +661,7 @@
 			spawner,
 			parachain_consensus,
 			import_queue,
-<<<<<<< HEAD
-			collator_key: collator_key.expect("Can not start collator without collator key"),
-=======
 			collator_key: collator_key.expect("Command line arguments do not allow this. qed"),
->>>>>>> 234c42c2
 			relay_chain_slot_duration,
 		};
 
@@ -1432,10 +1400,7 @@
 
 	let (relay_chain_interface, collator_key) = build_relay_chain_interface(
 		polkadot_config,
-<<<<<<< HEAD
 		&parachain_config,
-=======
->>>>>>> 234c42c2
 		telemetry_worker_handle,
 		&mut task_manager,
 		collator_options.clone(),
@@ -1443,11 +1408,7 @@
 	.await
 	.map_err(|e| match e {
 		RelayChainError::ServiceError(polkadot_service::Error::Sub(x)) => x,
-<<<<<<< HEAD
-		s => format!("{}", s).into(),
-=======
 		s => s.to_string().into(),
->>>>>>> 234c42c2
 	})?;
 
 	let block_announce_validator = BlockAnnounceValidator::new(relay_chain_interface.clone(), id);
@@ -1530,11 +1491,7 @@
 			spawner,
 			parachain_consensus,
 			import_queue,
-<<<<<<< HEAD
-			collator_key: collator_key.expect("Can not start collator without collator key"),
-=======
 			collator_key: collator_key.expect("Command line arguments do not allow this. qed"),
->>>>>>> 234c42c2
 			relay_chain_slot_duration,
 		};
 
