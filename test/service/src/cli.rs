// Copyright 2022 Parity Technologies (UK) Ltd.
// This file is part of Cumulus.

// Cumulus is free software: you can redistribute it and/or modify
// it under the terms of the GNU General Public License as published by
// the Free Software Foundation, either version 3 of the License, or
// (at your option) any later version.

// Cumulus is distributed in the hope that it will be useful,
// but WITHOUT ANY WARRANTY; without even the implied warranty of
// MERCHANTABILITY or FITNESS FOR A PARTICULAR PURPOSE.  See the
// GNU General Public License for more details.

// You should have received a copy of the GNU General Public License
// along with Cumulus.  If not, see <http://www.gnu.org/licenses/>.

use std::{net::SocketAddr, path::PathBuf};

use polkadot_service::{ChainSpec, ParaId, PrometheusConfig};
use sc_cli::{
	CliConfiguration, DefaultConfigurationValues, ImportParams, KeystoreParams, NetworkParams,
	Result as CliResult, RuntimeVersion, SharedParams, SubstrateCli,
};
use sc_service::BasePath;

#[derive(Debug, clap::Parser)]
#[command(
	version,
	propagate_version = true,
	args_conflicts_with_subcommands = true,
	subcommand_negates_reqs = true
)]
pub struct TestCollatorCli {
	#[command(subcommand)]
	pub subcommand: Option<Subcommand>,

	#[command(flatten)]
	pub run: cumulus_client_cli::RunCmd,

	#[arg(default_value_t = 2000u32)]
	pub parachain_id: u32,

	/// Relay chain arguments
<<<<<<< HEAD
	#[arg(raw = true, conflicts_with = "relay-chain-rpc-url")]
=======
	#[clap(raw = true)]
>>>>>>> 7612d616
	pub relaychain_args: Vec<String>,

	#[arg(long)]
	pub use_null_consensus: bool,

	#[arg(long)]
	pub disable_block_announcements: bool,
}

#[derive(Debug, clap::Subcommand)]
pub enum Subcommand {
	/// Build a chain specification.
	BuildSpec(sc_cli::BuildSpecCmd),

	/// Export the genesis state of the parachain.
	ExportGenesisState(ExportGenesisStateCommand),

	/// Export the genesis wasm of the parachain.
	ExportGenesisWasm(ExportGenesisWasmCommand),
}

#[derive(Debug, clap::Parser)]
pub struct ExportGenesisStateCommand {
	#[arg(default_value_t = 2000u32)]
	pub parachain_id: u32,

	#[command(flatten)]
	pub base: cumulus_client_cli::ExportGenesisStateCommand,
}

impl CliConfiguration for ExportGenesisStateCommand {
	fn shared_params(&self) -> &SharedParams {
		&self.base.shared_params
	}
}

/// Command for exporting the genesis wasm file.
#[derive(Debug, clap::Parser)]
pub struct ExportGenesisWasmCommand {
	#[arg(default_value_t = 2000u32)]
	pub parachain_id: u32,

	#[command(flatten)]
	pub base: cumulus_client_cli::ExportGenesisWasmCommand,
}

impl CliConfiguration for ExportGenesisWasmCommand {
	fn shared_params(&self) -> &SharedParams {
		&self.base.shared_params
	}
}

#[derive(Debug)]
pub struct RelayChainCli {
	/// The actual relay chain cli object.
	pub base: polkadot_cli::RunCmd,

	/// Optional chain id that should be passed to the relay chain.
	pub chain_id: Option<String>,

	/// The base path that should be used by the relay chain.
	pub base_path: Option<PathBuf>,
}

impl RelayChainCli {
	/// Parse the relay chain CLI parameters using the para chain `Configuration`.
	pub fn new<'a>(
		para_config: &sc_service::Configuration,
		relay_chain_args: impl Iterator<Item = &'a String>,
	) -> Self {
		let base_path = para_config.base_path.as_ref().map(|x| x.path().join("polkadot"));
		Self { base_path, chain_id: None, base: clap::Parser::parse_from(relay_chain_args) }
	}
}

impl CliConfiguration<Self> for RelayChainCli {
	fn shared_params(&self) -> &SharedParams {
		self.base.base.shared_params()
	}

	fn import_params(&self) -> Option<&ImportParams> {
		self.base.base.import_params()
	}

	fn network_params(&self) -> Option<&NetworkParams> {
		self.base.base.network_params()
	}

	fn keystore_params(&self) -> Option<&KeystoreParams> {
		self.base.base.keystore_params()
	}

	fn base_path(&self) -> CliResult<Option<BasePath>> {
		Ok(self
			.shared_params()
			.base_path()?
			.or_else(|| self.base_path.clone().map(Into::into)))
	}

	fn rpc_http(&self, default_listen_port: u16) -> CliResult<Option<SocketAddr>> {
		self.base.base.rpc_http(default_listen_port)
	}

	fn rpc_ipc(&self) -> CliResult<Option<String>> {
		self.base.base.rpc_ipc()
	}

	fn rpc_ws(&self, default_listen_port: u16) -> CliResult<Option<SocketAddr>> {
		self.base.base.rpc_ws(default_listen_port)
	}

	fn prometheus_config(
		&self,
		default_listen_port: u16,
		chain_spec: &Box<dyn ChainSpec>,
	) -> CliResult<Option<PrometheusConfig>> {
		self.base.base.prometheus_config(default_listen_port, chain_spec)
	}

	fn init<F>(
		&self,
		_support_url: &String,
		_impl_version: &String,
		_logger_hook: F,
		_config: &sc_service::Configuration,
	) -> CliResult<()>
	where
		F: FnOnce(&mut sc_cli::LoggerBuilder, &sc_service::Configuration),
	{
		unreachable!("PolkadotCli is never initialized; qed");
	}

	fn chain_id(&self, is_dev: bool) -> CliResult<String> {
		let chain_id = self.base.base.chain_id(is_dev)?;

		Ok(if chain_id.is_empty() { self.chain_id.clone().unwrap_or_default() } else { chain_id })
	}

	fn role(&self, is_dev: bool) -> CliResult<sc_service::Role> {
		self.base.base.role(is_dev)
	}

	fn transaction_pool(
		&self,
		is_dev: bool,
	) -> CliResult<sc_service::config::TransactionPoolOptions> {
		self.base.base.transaction_pool(is_dev)
	}

	fn trie_cache_maximum_size(&self) -> CliResult<Option<usize>> {
		self.base.base.trie_cache_maximum_size()
	}

	fn rpc_methods(&self) -> CliResult<sc_service::config::RpcMethods> {
		self.base.base.rpc_methods()
	}

	fn rpc_ws_max_connections(&self) -> CliResult<Option<usize>> {
		self.base.base.rpc_ws_max_connections()
	}

	fn rpc_cors(&self, is_dev: bool) -> CliResult<Option<Vec<String>>> {
		self.base.base.rpc_cors(is_dev)
	}

	fn default_heap_pages(&self) -> CliResult<Option<u64>> {
		self.base.base.default_heap_pages()
	}

	fn force_authoring(&self) -> CliResult<bool> {
		self.base.base.force_authoring()
	}

	fn disable_grandpa(&self) -> CliResult<bool> {
		self.base.base.disable_grandpa()
	}

	fn max_runtime_instances(&self) -> CliResult<Option<usize>> {
		self.base.base.max_runtime_instances()
	}

	fn announce_block(&self) -> CliResult<bool> {
		self.base.base.announce_block()
	}

	fn telemetry_endpoints(
		&self,
		chain_spec: &Box<dyn ChainSpec>,
	) -> CliResult<Option<sc_telemetry::TelemetryEndpoints>> {
		self.base.base.telemetry_endpoints(chain_spec)
	}

	fn node_name(&self) -> CliResult<String> {
		self.base.base.node_name()
	}
}

impl DefaultConfigurationValues for RelayChainCli {
	fn p2p_listen_port() -> u16 {
		30334
	}

	fn rpc_ws_listen_port() -> u16 {
		9945
	}

	fn rpc_http_listen_port() -> u16 {
		9934
	}

	fn prometheus_listen_port() -> u16 {
		9616
	}
}

impl SubstrateCli for TestCollatorCli {
	fn impl_name() -> String {
		"Cumulus zombienet test parachain".into()
	}

	fn impl_version() -> String {
		String::new()
	}

	fn description() -> String {
		format!(
			"Cumulus zombienet test parachain\n\nThe command-line arguments provided first will be \
		passed to the parachain node, while the arguments provided after -- will be passed \
		to the relaychain node.\n\n\
		{} [parachain-args] -- [relaychain-args]",
			Self::executable_name()
		)
	}

	fn author() -> String {
		env!("CARGO_PKG_AUTHORS").into()
	}

	fn support_url() -> String {
		"https://github.com/paritytech/cumulus/issues/new".into()
	}

	fn copyright_start_year() -> i32 {
		2017
	}

	fn load_spec(&self, id: &str) -> std::result::Result<Box<dyn sc_service::ChainSpec>, String> {
		Ok(match id {
			"" => Box::new(cumulus_test_service::get_chain_spec(ParaId::from(self.parachain_id)))
				as Box<_>,
			path => {
				let chain_spec =
					cumulus_test_service::chain_spec::ChainSpec::from_json_file(path.into())?;
				Box::new(chain_spec)
			},
		})
	}

	fn native_runtime_version(_: &Box<dyn ChainSpec>) -> &'static RuntimeVersion {
		&cumulus_test_service::runtime::VERSION
	}
}

impl SubstrateCli for RelayChainCli {
	fn impl_name() -> String {
		"Polkadot collator".into()
	}

	fn impl_version() -> String {
		String::new()
	}

	fn description() -> String {
		format!(
			"Polkadot collator\n\nThe command-line arguments provided first will be \
		passed to the parachain node, while the arguments provided after -- will be passed \
		to the relay chain node.\n\n\
		{} [parachain-args] -- [relay_chain-args]",
			Self::executable_name()
		)
	}

	fn author() -> String {
		env!("CARGO_PKG_AUTHORS").into()
	}

	fn support_url() -> String {
		"https://github.com/paritytech/cumulus/issues/new".into()
	}

	fn copyright_start_year() -> i32 {
		2017
	}

	fn load_spec(&self, id: &str) -> std::result::Result<Box<dyn sc_service::ChainSpec>, String> {
		<polkadot_cli::Cli as SubstrateCli>::from_iter([RelayChainCli::executable_name()].iter())
			.load_spec(id)
	}

	fn native_runtime_version(chain_spec: &Box<dyn ChainSpec>) -> &'static RuntimeVersion {
		polkadot_cli::Cli::native_runtime_version(chain_spec)
	}
}<|MERGE_RESOLUTION|>--- conflicted
+++ resolved
@@ -41,11 +41,7 @@
 	pub parachain_id: u32,
 
 	/// Relay chain arguments
-<<<<<<< HEAD
-	#[arg(raw = true, conflicts_with = "relay-chain-rpc-url")]
-=======
 	#[clap(raw = true)]
->>>>>>> 7612d616
 	pub relaychain_args: Vec<String>,
 
 	#[arg(long)]
