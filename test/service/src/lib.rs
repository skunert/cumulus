--- conflicted
+++ resolved
@@ -37,12 +37,8 @@
 use cumulus_primitives_core::ParaId;
 use cumulus_relay_chain_inprocess_interface::RelayChainInProcessInterface;
 use cumulus_relay_chain_interface::{RelayChainError, RelayChainInterface, RelayChainResult};
-<<<<<<< HEAD
 use cumulus_relay_chain_mini::BlockChainRPCClient;
-use cumulus_relay_chain_rpc_interface::RelayChainRPCInterface;
-=======
 use cumulus_relay_chain_rpc_interface::{create_client_and_start_worker, RelayChainRpcInterface};
->>>>>>> dcf71da9
 use cumulus_test_runtime::{Hash, Header, NodeBlock as Block, RuntimeApi};
 use parking_lot::Mutex;
 
@@ -188,29 +184,22 @@
 	task_manager: &mut TaskManager,
 ) -> RelayChainResult<Arc<dyn RelayChainInterface + 'static>> {
 	if let Some(relay_chain_url) = collator_options.relay_chain_rpc_url {
-<<<<<<< HEAD
+		let client = create_client_and_start_worker(relay_chain_url, task_manager).await?;
 		if parachain_config.role.is_authority() {
 			let collator_key = collator_key.or_else(|| Some(CollatorPair::generate().0));
 			let collator_node = cumulus_relay_chain_mini::new_mini(
 				relay_chain_config,
 				collator_key.clone().unwrap(),
-				Arc::new(BlockChainRPCClient::new(relay_chain_url.clone()).await),
+				Arc::new(BlockChainRPCClient::new(client.clone()).await),
 			)
 			.expect("Unable to initialize relay chain minimal node");
 			task_manager.add_child(collator_node.task_manager);
-			return Ok(Arc::new(
-				RelayChainRPCInterface::new_with_handle(
-					relay_chain_url,
-					Some(collator_node.overseer_handle),
-				)
-				.await?,
-			) as Arc<_>);
+			return Ok(Arc::new(RelayChainRpcInterface::new(
+				client,
+				Some(collator_node.overseer_handle),
+			)) as Arc<_>);
 		}
-		return Ok(Arc::new(RelayChainRPCInterface::new(relay_chain_url).await?) as Arc<_>);
-=======
-		let client = create_client_and_start_worker(relay_chain_url, task_manager).await?;
-		return Ok(Arc::new(RelayChainRpcInterface::new(client)) as Arc<_>)
->>>>>>> dcf71da9
+		return Ok(Arc::new(RelayChainRpcInterface::new(client, None)) as Arc<_>);
 	}
 
 	let relay_chain_full_node = polkadot_test_service::new_full(
