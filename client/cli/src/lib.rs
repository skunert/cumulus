// Copyright 2021 Parity Technologies (UK) Ltd.
// This file is part of Cumulus.

// Cumulus is free software: you can redistribute it and/or modify
// it under the terms of the GNU General Public License as published by
// the Free Software Foundation, either version 3 of the License, or
// (at your option) any later version.

// Cumulus is distributed in the hope that it will be useful,
// but WITHOUT ANY WARRANTY; without even the implied warranty of
// MERCHANTABILITY or FITNESS FOR A PARTICULAR PURPOSE.  See the
// GNU General Public License for more details.

// You should have received a copy of the GNU General Public License
// along with Cumulus.  If not, see <http://www.gnu.org/licenses/>.

//! Cumulus CLI library.

#![warn(missing_docs)]

use std::{
	fs,
	io::{self, Write},
	net::SocketAddr,
	path::PathBuf,
};

use codec::Encode;
use sc_chain_spec::ChainSpec;
use sc_service::{
	config::{PrometheusConfig, TelemetryEndpoints},
	BasePath, TransactionPoolOptions,
};
use sp_core::hexdisplay::HexDisplay;
use sp_runtime::{
	traits::{Block as BlockT, Hash as HashT, Header as HeaderT, Zero},
	StateVersion,
};
use url::Url;

/// The `purge-chain` command used to remove the whole chain: the parachain and the relay chain.
#[derive(Debug, clap::Parser)]
pub struct PurgeChainCmd {
	/// The base struct of the purge-chain command.
	#[clap(flatten)]
	pub base: sc_cli::PurgeChainCmd,

	/// Only delete the para chain database
	#[clap(long, aliases = &["para"])]
	pub parachain: bool,

	/// Only delete the relay chain database
	#[clap(long, aliases = &["relay"])]
	pub relaychain: bool,
}

impl PurgeChainCmd {
	/// Run the purge command
	pub fn run(
		&self,
		para_config: sc_service::Configuration,
		relay_config: sc_service::Configuration,
	) -> sc_cli::Result<()> {
		let databases = match (self.parachain, self.relaychain) {
			(true, true) | (false, false) => {
				vec![("parachain", para_config.database), ("relaychain", relay_config.database)]
			},
			(true, false) => vec![("parachain", para_config.database)],
			(false, true) => vec![("relaychain", relay_config.database)],
		};

		let db_paths = databases
			.iter()
			.map(|(chain_label, database)| {
				database.path().ok_or_else(|| {
					sc_cli::Error::Input(format!(
						"Cannot purge custom database implementation of: {}",
						chain_label,
					))
				})
			})
			.collect::<sc_cli::Result<Vec<_>>>()?;

		if !self.base.yes {
			for db_path in &db_paths {
				println!("{}", db_path.display());
			}
			print!("Are you sure to remove? [y/N]: ");
			io::stdout().flush().expect("failed to flush stdout");

			let mut input = String::new();
			io::stdin().read_line(&mut input)?;
			let input = input.trim();

			match input.chars().nth(0) {
				Some('y') | Some('Y') => {},
				_ => {
					println!("Aborted");
					return Ok(())
				},
			}
		}

		for db_path in &db_paths {
			match fs::remove_dir_all(&db_path) {
				Ok(_) => {
					println!("{:?} removed.", &db_path);
				},
				Err(ref err) if err.kind() == io::ErrorKind::NotFound => {
					eprintln!("{:?} did not exist.", &db_path);
				},
				Err(err) => return Err(err.into()),
			}
		}

		Ok(())
	}
}

impl sc_cli::CliConfiguration for PurgeChainCmd {
	fn shared_params(&self) -> &sc_cli::SharedParams {
		&self.base.shared_params
	}

	fn database_params(&self) -> Option<&sc_cli::DatabaseParams> {
		Some(&self.base.database_params)
	}
}

/// Command for exporting the genesis state of the parachain
#[derive(Debug, clap::Parser)]
pub struct ExportGenesisStateCommand {
	/// Output file name or stdout if unspecified.
	#[clap(action)]
	pub output: Option<PathBuf>,

	/// Write output in binary. Default is to write in hex.
	#[clap(short, long)]
	pub raw: bool,

	#[allow(missing_docs)]
	#[clap(flatten)]
	pub shared_params: sc_cli::SharedParams,
}

impl ExportGenesisStateCommand {
	/// Run the export-genesis-state command
	pub fn run<Block: BlockT>(
		&self,
		chain_spec: &dyn ChainSpec,
		genesis_state_version: StateVersion,
	) -> sc_cli::Result<()> {
		let block: Block = generate_genesis_block(chain_spec, genesis_state_version)?;
		let raw_header = block.header().encode();
		let output_buf = if self.raw {
			raw_header
		} else {
			format!("0x{:?}", HexDisplay::from(&block.header().encode())).into_bytes()
		};

		if let Some(output) = &self.output {
			fs::write(output, output_buf)?;
		} else {
			io::stdout().write_all(&output_buf)?;
		}

		Ok(())
	}
}

/// Generate the genesis block from a given ChainSpec.
pub fn generate_genesis_block<Block: BlockT>(
	chain_spec: &dyn ChainSpec,
	genesis_state_version: StateVersion,
) -> Result<Block, String> {
	let storage = chain_spec.build_storage()?;

	let child_roots = storage.children_default.iter().map(|(sk, child_content)| {
		let state_root = <<<Block as BlockT>::Header as HeaderT>::Hashing as HashT>::trie_root(
			child_content.data.clone().into_iter().collect(),
			genesis_state_version,
		);
		(sk.clone(), state_root.encode())
	});
	let state_root = <<<Block as BlockT>::Header as HeaderT>::Hashing as HashT>::trie_root(
		storage.top.clone().into_iter().chain(child_roots).collect(),
		genesis_state_version,
	);

	let extrinsics_root = <<<Block as BlockT>::Header as HeaderT>::Hashing as HashT>::trie_root(
		Vec::new(),
		sp_runtime::StateVersion::V0,
	);

	Ok(Block::new(
		<<Block as BlockT>::Header as HeaderT>::new(
			Zero::zero(),
			extrinsics_root,
			state_root,
			Default::default(),
			Default::default(),
		),
		Default::default(),
	))
}

impl sc_cli::CliConfiguration for ExportGenesisStateCommand {
	fn shared_params(&self) -> &sc_cli::SharedParams {
		&self.shared_params
	}
}

/// Command for exporting the genesis wasm file.
#[derive(Debug, clap::Parser)]
pub struct ExportGenesisWasmCommand {
	/// Output file name or stdout if unspecified.
	#[clap(action)]
	pub output: Option<PathBuf>,

	/// Write output in binary. Default is to write in hex.
	#[clap(short, long)]
	pub raw: bool,

	#[allow(missing_docs)]
	#[clap(flatten)]
	pub shared_params: sc_cli::SharedParams,
}

impl ExportGenesisWasmCommand {
	/// Run the export-genesis-state command
	pub fn run(&self, chain_spec: &dyn ChainSpec) -> sc_cli::Result<()> {
		let raw_wasm_blob = extract_genesis_wasm(chain_spec)?;
		let output_buf = if self.raw {
			raw_wasm_blob
		} else {
			format!("0x{:?}", HexDisplay::from(&raw_wasm_blob)).into_bytes()
		};

		if let Some(output) = &self.output {
			fs::write(output, output_buf)?;
		} else {
			io::stdout().write_all(&output_buf)?;
		}

		Ok(())
	}
}

/// Extract the genesis code from a given ChainSpec.
pub fn extract_genesis_wasm(chain_spec: &dyn ChainSpec) -> sc_cli::Result<Vec<u8>> {
	let mut storage = chain_spec.build_storage()?;
	storage
		.top
		.remove(sp_core::storage::well_known_keys::CODE)
		.ok_or_else(|| "Could not find wasm file in genesis state!".into())
}

impl sc_cli::CliConfiguration for ExportGenesisWasmCommand {
	fn shared_params(&self) -> &sc_cli::SharedParams {
		&self.shared_params
	}
}

fn validate_relay_chain_url(arg: &str) -> Result<Url, String> {
	let url = Url::parse(arg).map_err(|e| e.to_string())?;

	if url.scheme() == "ws" {
		Ok(url)
	} else {
		Err(format!(
			"'{}' URL scheme not supported. Only websocket RPC is currently supported",
			url.scheme()
		))
	}
}

/// The `run` command used to run a node.
#[derive(Debug, clap::Parser)]
pub struct RunCmd {
	/// The cumulus RunCmd inherents from sc_cli's
	#[clap(flatten)]
	pub base: sc_cli::RunCmd,

	/// Run node as collator.
	///
	/// Note that this is the same as running with `--validator`.
	#[clap(long, conflicts_with = "validator")]
	pub collator: bool,

	/// EXPERIMENTAL: Specify an URL to a relay chain full node to communicate with.
	#[clap(
		long,
<<<<<<< HEAD
		parse(try_from_str),
		validator = validate_relay_chain_url)
=======
		value_parser = validate_relay_chain_url,
		conflicts_with_all = &["alice", "bob", "charlie", "dave", "eve", "ferdie", "one", "two"]	)
>>>>>>> 9bb1a50e
	]
	pub relay_chain_rpc_url: Option<Url>,
}

impl RunCmd {
	/// Create a [`NormalizedRunCmd`] which merges the `collator` cli argument into `validator` to have only one.
	pub fn normalize(&self) -> NormalizedRunCmd {
		let mut new_base = self.base.clone();

		new_base.validator = self.base.validator || self.collator;

		NormalizedRunCmd { base: new_base }
	}

	/// Create [`CollatorOptions`] representing options only relevant to parachain collator nodes
	pub fn collator_options(&self) -> CollatorOptions {
		CollatorOptions { relay_chain_rpc_url: self.relay_chain_rpc_url.clone() }
	}
}

/// Options only relevant for collator nodes
#[derive(Clone, Debug)]
pub struct CollatorOptions {
	/// Location of relay chain full node
	pub relay_chain_rpc_url: Option<Url>,
}

/// A non-redundant version of the `RunCmd` that sets the `validator` field when the
/// original `RunCmd` had the `collator` field.
/// This is how we make `--collator` imply `--validator`.
pub struct NormalizedRunCmd {
	/// The cumulus RunCmd inherents from sc_cli's
	pub base: sc_cli::RunCmd,
}

impl sc_cli::CliConfiguration for NormalizedRunCmd {
	fn shared_params(&self) -> &sc_cli::SharedParams {
		self.base.shared_params()
	}

	fn import_params(&self) -> Option<&sc_cli::ImportParams> {
		self.base.import_params()
	}

	fn network_params(&self) -> Option<&sc_cli::NetworkParams> {
		self.base.network_params()
	}

	fn keystore_params(&self) -> Option<&sc_cli::KeystoreParams> {
		self.base.keystore_params()
	}

	fn offchain_worker_params(&self) -> Option<&sc_cli::OffchainWorkerParams> {
		self.base.offchain_worker_params()
	}

	fn node_name(&self) -> sc_cli::Result<String> {
		self.base.node_name()
	}

	fn dev_key_seed(&self, is_dev: bool) -> sc_cli::Result<Option<String>> {
		self.base.dev_key_seed(is_dev)
	}

	fn telemetry_endpoints(
		&self,
		chain_spec: &Box<dyn sc_cli::ChainSpec>,
	) -> sc_cli::Result<Option<TelemetryEndpoints>> {
		self.base.telemetry_endpoints(chain_spec)
	}

	fn role(&self, is_dev: bool) -> sc_cli::Result<sc_cli::Role> {
		self.base.role(is_dev)
	}

	fn force_authoring(&self) -> sc_cli::Result<bool> {
		self.base.force_authoring()
	}

	fn prometheus_config(
		&self,
		default_listen_port: u16,
		chain_spec: &Box<dyn sc_cli::ChainSpec>,
	) -> sc_cli::Result<Option<PrometheusConfig>> {
		self.base.prometheus_config(default_listen_port, chain_spec)
	}

	fn disable_grandpa(&self) -> sc_cli::Result<bool> {
		self.base.disable_grandpa()
	}

	fn rpc_ws_max_connections(&self) -> sc_cli::Result<Option<usize>> {
		self.base.rpc_ws_max_connections()
	}

	fn rpc_cors(&self, is_dev: bool) -> sc_cli::Result<Option<Vec<String>>> {
		self.base.rpc_cors(is_dev)
	}

	fn rpc_http(&self, default_listen_port: u16) -> sc_cli::Result<Option<SocketAddr>> {
		self.base.rpc_http(default_listen_port)
	}

	fn rpc_ipc(&self) -> sc_cli::Result<Option<String>> {
		self.base.rpc_ipc()
	}

	fn rpc_ws(&self, default_listen_port: u16) -> sc_cli::Result<Option<SocketAddr>> {
		self.base.rpc_ws(default_listen_port)
	}

	fn rpc_methods(&self) -> sc_cli::Result<sc_service::config::RpcMethods> {
		self.base.rpc_methods()
	}

	fn rpc_max_payload(&self) -> sc_cli::Result<Option<usize>> {
		self.base.rpc_max_payload()
	}

	fn rpc_max_request_size(&self) -> sc_cli::Result<Option<usize>> {
		Ok(self.base.rpc_max_request_size)
	}

	fn rpc_max_response_size(&self) -> sc_cli::Result<Option<usize>> {
		Ok(self.base.rpc_max_response_size)
	}

	fn rpc_max_subscriptions_per_connection(&self) -> sc_cli::Result<Option<usize>> {
		Ok(self.base.rpc_max_subscriptions_per_connection)
	}

	fn ws_max_out_buffer_capacity(&self) -> sc_cli::Result<Option<usize>> {
		self.base.ws_max_out_buffer_capacity()
	}

	fn transaction_pool(&self) -> sc_cli::Result<TransactionPoolOptions> {
		self.base.transaction_pool()
	}

	fn max_runtime_instances(&self) -> sc_cli::Result<Option<usize>> {
		self.base.max_runtime_instances()
	}

	fn runtime_cache_size(&self) -> sc_cli::Result<u8> {
		self.base.runtime_cache_size()
	}

	fn base_path(&self) -> sc_cli::Result<Option<BasePath>> {
		self.base.base_path()
	}
}<|MERGE_RESOLUTION|>--- conflicted
+++ resolved
@@ -290,14 +290,8 @@
 	/// EXPERIMENTAL: Specify an URL to a relay chain full node to communicate with.
 	#[clap(
 		long,
-<<<<<<< HEAD
-		parse(try_from_str),
-		validator = validate_relay_chain_url)
-=======
-		value_parser = validate_relay_chain_url,
-		conflicts_with_all = &["alice", "bob", "charlie", "dave", "eve", "ferdie", "one", "two"]	)
->>>>>>> 9bb1a50e
-	]
+		value_parser = validate_relay_chain_url
+	)]
 	pub relay_chain_rpc_url: Option<Url>,
 }
 
