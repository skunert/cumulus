--- conflicted
+++ resolved
@@ -348,11 +348,7 @@
 				return block_announce_validator.handle_empty_block_announce_data(header).await
 			}
 
-<<<<<<< HEAD
-			let block_announce_data = match BlockAnnounceData::decode_all(&data) {
-=======
 			let block_announce_data = match BlockAnnounceData::decode_all(&mut data.as_slice()) {
->>>>>>> 234c42c2
 				Ok(r) => r,
 				Err(err) =>
 					return Err(Box::new(BlockAnnounceError(format!(
