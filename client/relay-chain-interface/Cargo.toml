--- conflicted
+++ resolved
@@ -19,17 +19,9 @@
 sc-service = { git = "https://github.com/paritytech/substrate", branch = "master" }
 
 futures = "0.3.21"
-<<<<<<< HEAD
-parking_lot = "0.11.1"
-=======
 parking_lot = "0.12.0"
->>>>>>> 234c42c2
 derive_more = "0.99.2"
 async-trait = "0.1.52"
 thiserror = "1.0.30"
 jsonrpsee-core = "0.8.0"
-<<<<<<< HEAD
-parity-scale-codec = "2.3.1"
-=======
-parity-scale-codec = "3.0.0"
->>>>>>> 234c42c2
+parity-scale-codec = "3.0.0"