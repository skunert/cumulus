// Copyright 2020-2021 Parity Technologies (UK) Ltd.
// This file is part of Cumulus.

// Substrate is free software: you can redistribute it and/or modify
// it under the terms of the GNU General Public License as published by
// the Free Software Foundation, either version 3 of the License, or
// (at your option) any later version.

// Substrate is distributed in the hope that it will be useful,
// but WITHOUT ANY WARRANTY; without even the implied warranty of
// MERCHANTABILITY or FITNESS FOR A PARTICULAR PURPOSE.  See the
// GNU General Public License for more details.

// You should have received a copy of the GNU General Public License
// along with Cumulus.  If not, see <http://www.gnu.org/licenses/>.

//! Cumulus service
//!
//! Provides functions for starting a collator node or a normal full node.

use cumulus_client_consensus_common::ParachainConsensus;
use cumulus_primitives_core::{CollectCollationInfo, ParaId};
use cumulus_relay_chain_interface::RelayChainInterface;
use polkadot_primitives::v1::CollatorPair;
use sc_client_api::{
	Backend as BackendT, BlockBackend, BlockchainEvents, Finalizer, UsageProvider,
};
use sc_consensus::{
	import_queue::{ImportQueue, IncomingBlock, Link, Origin},
	BlockImport,
};
use sc_service::{Configuration, TaskManager};
use sp_api::ProvideRuntimeApi;
use sp_blockchain::HeaderBackend;
use sp_consensus::BlockOrigin;
use sp_core::traits::SpawnNamed;
use sp_runtime::{
	traits::{Block as BlockT, NumberFor},
	Justifications,
};
use std::{sync::Arc, time::Duration};

pub mod genesis;

/// Parameters given to [`start_collator`].
pub struct StartCollatorParams<'a, Block: BlockT, BS, Client, RCInterface, Spawner, IQ> {
	pub block_status: Arc<BS>,
	pub client: Arc<Client>,
	pub announce_block: Arc<dyn Fn(Block::Hash, Option<Vec<u8>>) + Send + Sync>,
	pub spawner: Spawner,
	pub para_id: ParaId,
	pub relay_chain_interface: RCInterface,
	pub task_manager: &'a mut TaskManager,
	pub parachain_consensus: Box<dyn ParachainConsensus<Block>>,
	pub import_queue: IQ,
	pub collator_key: CollatorPair,
	pub relay_chain_slot_duration: Duration,
}

/// Start a collator node for a parachain.
///
/// A collator is similar to a validator in a normal blockchain.
/// It is responsible for producing blocks and sending the blocks to a
/// parachain validator for validation and inclusion into the relay chain.
pub async fn start_collator<'a, Block, BS, Client, Backend, RCInterface, Spawner, IQ>(
	StartCollatorParams {
		block_status,
		client,
		announce_block,
		spawner,
		para_id,
		task_manager,
		relay_chain_interface,
		parachain_consensus,
		import_queue,
		collator_key,
		relay_chain_slot_duration,
	}: StartCollatorParams<'a, Block, BS, Client, RCInterface, Spawner, IQ>,
) -> sc_service::error::Result<()>
where
	Block: BlockT,
	BS: BlockBackend<Block> + Send + Sync + 'static,
	Client: Finalizer<Block, Backend>
		+ UsageProvider<Block>
		+ HeaderBackend<Block>
		+ Send
		+ Sync
		+ BlockBackend<Block>
		+ BlockchainEvents<Block>
		+ ProvideRuntimeApi<Block>
		+ 'static,
	Client::Api: CollectCollationInfo<Block>,
	for<'b> &'b Client: BlockImport<Block>,
	Spawner: SpawnNamed + Clone + Send + Sync + 'static,
	RCInterface: RelayChainInterface + Clone + 'static,
	Backend: BackendT<Block> + 'static,
	IQ: ImportQueue<Block> + 'static,
{
	let consensus = cumulus_client_consensus_common::run_parachain_consensus(
		para_id,
		client.clone(),
		relay_chain_interface.clone(),
		announce_block.clone(),
	);

	task_manager
		.spawn_essential_handle()
		.spawn("cumulus-consensus", None, consensus);

	let overseer_handle = relay_chain_interface
		.overseer_handle()
<<<<<<< HEAD
		.map_err(|e| sc_service::Error::Other(e.to_string()))?
=======
		.map_err(|e| sc_service::Error::Application(Box::new(e)))?
>>>>>>> a9630551
		.ok_or_else(|| "Polkadot full node did not provide an `OverseerHandle`!")?;

	let pov_recovery = cumulus_client_pov_recovery::PoVRecovery::new(
		overseer_handle.clone(),
		// We want that collators wait at maximum the relay chain slot duration before starting
		// to recover blocks.
		cumulus_client_pov_recovery::RecoveryDelay::WithMax { max: relay_chain_slot_duration },
		client.clone(),
		import_queue,
		relay_chain_interface.clone(),
		para_id,
	);

	task_manager
		.spawn_essential_handle()
		.spawn("cumulus-pov-recovery", None, pov_recovery.run());

	cumulus_client_collator::start_collator(cumulus_client_collator::StartCollatorParams {
		runtime_api: client.clone(),
		block_status,
		announce_block,
		overseer_handle,
		spawner,
		para_id,
		key: collator_key,
		parachain_consensus,
	})
	.await;

	Ok(())
}

/// Parameters given to [`start_full_node`].
pub struct StartFullNodeParams<'a, Block: BlockT, Client, RCInterface, IQ> {
	pub para_id: ParaId,
	pub client: Arc<Client>,
	pub relay_chain_interface: RCInterface,
	pub task_manager: &'a mut TaskManager,
	pub announce_block: Arc<dyn Fn(Block::Hash, Option<Vec<u8>>) + Send + Sync>,
	pub relay_chain_slot_duration: Duration,
	pub import_queue: IQ,
}

/// Start a full node for a parachain.
///
/// A full node will only sync the given parachain and will follow the
/// tip of the chain.
pub fn start_full_node<Block, Client, Backend, RCInterface, IQ>(
	StartFullNodeParams {
		client,
		announce_block,
		task_manager,
		relay_chain_interface,
		para_id,
		relay_chain_slot_duration,
		import_queue,
	}: StartFullNodeParams<Block, Client, RCInterface, IQ>,
) -> sc_service::error::Result<()>
where
	Block: BlockT,
	Client: Finalizer<Block, Backend>
		+ UsageProvider<Block>
		+ Send
		+ Sync
		+ BlockBackend<Block>
		+ BlockchainEvents<Block>
		+ 'static,
	for<'a> &'a Client: BlockImport<Block>,
	Backend: BackendT<Block> + 'static,
	RCInterface: RelayChainInterface + Clone + 'static,
	IQ: ImportQueue<Block> + 'static,
{
	let consensus = cumulus_client_consensus_common::run_parachain_consensus(
		para_id,
		client.clone(),
		relay_chain_interface.clone(),
		announce_block,
	);

	task_manager
		.spawn_essential_handle()
		.spawn("cumulus-consensus", None, consensus);

	let overseer_handle = relay_chain_interface
		.overseer_handle()
<<<<<<< HEAD
		.map_err(|e| sc_service::Error::Other(e.to_string()))?
=======
		.map_err(|e| sc_service::Error::Application(Box::new(e)))?
>>>>>>> a9630551
		.ok_or_else(|| "Polkadot full node did not provide an `OverseerHandle`!")?;

	let pov_recovery = cumulus_client_pov_recovery::PoVRecovery::new(
		overseer_handle,
		// Full nodes should at least wait 2.5 minutes (assuming 6 seconds slot duration) and
		// in maximum 5 minutes before starting to recover blocks. Collators should already start
		// the recovery way before full nodes try to recover a certain block and then share the
		// block with the network using "the normal way". Full nodes are just the "last resort"
		// for block recovery.
		cumulus_client_pov_recovery::RecoveryDelay::WithMinAndMax {
			min: relay_chain_slot_duration * 25,
			max: relay_chain_slot_duration * 50,
		},
		client.clone(),
		import_queue,
		relay_chain_interface.clone(),
		para_id,
	);

	task_manager
		.spawn_essential_handle()
		.spawn("cumulus-pov-recovery", None, pov_recovery.run());

	Ok(())
}

/// Prepare the parachain's node configuration
///
/// This function will disable the default announcement of Substrate for the parachain in favor
/// of the one of Cumulus.
pub fn prepare_node_config(mut parachain_config: Configuration) -> Configuration {
	parachain_config.announce_block = false;

	parachain_config
}

/// A shared import queue
///
/// This is basically a hack until the Substrate side is implemented properly.
#[derive(Clone)]
pub struct SharedImportQueue<Block: BlockT>(Arc<parking_lot::Mutex<dyn ImportQueue<Block>>>);

impl<Block: BlockT> SharedImportQueue<Block> {
	/// Create a new instance of the shared import queue.
	pub fn new<IQ: ImportQueue<Block> + 'static>(import_queue: IQ) -> Self {
		Self(Arc::new(parking_lot::Mutex::new(import_queue)))
	}
}

impl<Block: BlockT> ImportQueue<Block> for SharedImportQueue<Block> {
	fn import_blocks(&mut self, origin: BlockOrigin, blocks: Vec<IncomingBlock<Block>>) {
		self.0.lock().import_blocks(origin, blocks)
	}

	fn import_justifications(
		&mut self,
		who: Origin,
		hash: Block::Hash,
		number: NumberFor<Block>,
		justifications: Justifications,
	) {
		self.0.lock().import_justifications(who, hash, number, justifications)
	}

	fn poll_actions(&mut self, cx: &mut std::task::Context, link: &mut dyn Link<Block>) {
		self.0.lock().poll_actions(cx, link)
	}
}<|MERGE_RESOLUTION|>--- conflicted
+++ resolved
@@ -109,11 +109,7 @@
 
 	let overseer_handle = relay_chain_interface
 		.overseer_handle()
-<<<<<<< HEAD
-		.map_err(|e| sc_service::Error::Other(e.to_string()))?
-=======
 		.map_err(|e| sc_service::Error::Application(Box::new(e)))?
->>>>>>> a9630551
 		.ok_or_else(|| "Polkadot full node did not provide an `OverseerHandle`!")?;
 
 	let pov_recovery = cumulus_client_pov_recovery::PoVRecovery::new(
@@ -199,11 +195,7 @@
 
 	let overseer_handle = relay_chain_interface
 		.overseer_handle()
-<<<<<<< HEAD
-		.map_err(|e| sc_service::Error::Other(e.to_string()))?
-=======
 		.map_err(|e| sc_service::Error::Application(Box::new(e)))?
->>>>>>> a9630551
 		.ok_or_else(|| "Polkadot full node did not provide an `OverseerHandle`!")?;
 
 	let pov_recovery = cumulus_client_pov_recovery::PoVRecovery::new(
