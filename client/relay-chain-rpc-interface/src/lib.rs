// Copyright 2022 Parity Technologies (UK) Ltd.
// This file is part of Cumulus.

// Cumulus is free software: you can redistribute it and/or modify
// it under the terms of the GNU General Public License as published by
// the Free Software Foundation, either version 3 of the License, or
// (at your option) any later version.

// Cumulus is distributed in the hope that it will be useful,
// but WITHOUT ANY WARRANTY; without even the implied warranty of
// MERCHANTABILITY or FITNESS FOR A PARTICULAR PURPOSE.  See the
// GNU General Public License for more details.

// You should have received a copy of the GNU General Public License
// along with Cumulus.  If not, see <http://www.gnu.org/licenses/>.

use async_trait::async_trait;
use core::time::Duration;
use cumulus_primitives_core::{
	relay_chain::{
		v2::{
			BlockNumber, CandidateCommitments, CandidateEvent, CommittedCandidateReceipt,
			CoreState, DisputeState, GroupRotationInfo, OccupiedCoreAssumption, OldV1SessionInfo,
			PvfCheckStatement, ScrapedOnChainVotes, SessionIndex, SessionInfo, ValidationCode,
			ValidationCodeHash, ValidatorId, ValidatorIndex, ValidatorSignature,
		},
		CandidateHash, Hash as PHash, Header as PHeader, InboundHrmpMessage,
	},
	InboundDownwardMessage, ParaId, PersistedValidationData,
};
use cumulus_relay_chain_interface::{RelayChainError, RelayChainInterface, RelayChainResult};
use futures::{FutureExt, Stream, StreamExt};
use polkadot_service::Handle;
<<<<<<< HEAD
use sc_client_api::{StorageData, StorageProof};
use sc_rpc_api::{state::ReadProof, system::Health};
use sp_api::RuntimeVersion;
use sp_consensus_babe::Epoch;
=======
use sc_client_api::StorageProof;
>>>>>>> dcf71da9
use sp_core::sp_std::collections::btree_map::BTreeMap;
use sp_state_machine::StorageValue;
use sp_storage::StorageKey;
use std::pin::Pin;

pub use url::Url;

<<<<<<< HEAD
const LOG_TARGET: &str = "relay-chain-rpc-interface";
const TIMEOUT_IN_SECONDS: u64 = 6;

/// Client that maps RPC methods and deserializes results
#[derive(Clone)]
pub struct RelayChainRPCClient {
	/// Websocket client to make calls
	ws_client: Arc<JsonRPCClient>,

	/// Retry strategy that should be used for requests and subscriptions
	retry_strategy: ExponentialBackoff,
}

impl RelayChainRPCClient {
	pub async fn new(url: Url) -> RelayChainResult<Self> {
		let ws_client = WsClientBuilder::default().build(url.as_str()).await?;

		Ok(RelayChainRPCClient {
			ws_client: Arc::new(ws_client),
			retry_strategy: ExponentialBackoff::default(),
		})
	}

	/// Call a call to `state_call` rpc method.
	pub async fn call_remote_runtime_function<R: Decode>(
		&self,
		method_name: &str,
		hash: PHash,
		payload: Option<impl Encode>,
	) -> RelayChainResult<R> {
		let payload_bytes =
			payload.map_or(sp_core::Bytes(Vec::new()), |v| sp_core::Bytes(v.encode()));
		let params = rpc_params! {
			method_name,
			payload_bytes,
			hash
		};
		let res = self
			.request_tracing::<sp_core::Bytes, _>("state_call", params, |err| {
				tracing::trace!(
					target: LOG_TARGET,
					%method_name,
					%hash,
					error = %err,
					"Error during call to 'state_call'.",
				);
			})
			.await?;
		Decode::decode(&mut &*res.0).map_err(Into::into)
	}

	/// Subscribe to a notification stream via RPC
	pub async fn subscribe<'a, R>(
		&self,
		sub_name: &'a str,
		unsub_name: &'a str,
		params: Option<ParamsSer<'a>>,
	) -> RelayChainResult<Subscription<R>>
	where
		R: DeserializeOwned + std::fmt::Debug,
	{
		self.ws_client
			.subscribe::<R>(sub_name, params, unsub_name)
			.await
			.map_err(|err| RelayChainError::RPCCallError(sub_name.to_string(), err))
	}

	/// Perform RPC request
	pub async fn request<'a, R>(
		&self,
		method: &'a str,
		params: Option<ParamsSer<'a>>,
	) -> Result<R, RelayChainError>
	where
		R: DeserializeOwned + std::fmt::Debug,
	{
		tracing::trace!(target:LOG_TARGET, method = %method);
		self.request_tracing(
			method,
			params,
			|e| tracing::trace!(target:LOG_TARGET, error = %e, %method, "Unable to complete RPC request"),
		)
		.await
	}

	pub async fn babe_api_current_epoch(&self, at: PHash) -> Result<Epoch, RelayChainError> {
		self.call_remote_runtime_function("BabeApi_current_epoch", at, None::<()>).await
	}
	pub async fn parachain_host_session_info_before_version_2(
		&self,
		at: PHash,
		index: SessionIndex,
	) -> Result<Option<OldV1SessionInfo>, RelayChainError> {
		self.call_remote_runtime_function(
			"ParachainHost_session_info_before_version_2",
			at,
			Some(index),
		)
		.await
	}

	pub async fn parachain_host_on_chain_votes(
		&self,
		at: PHash,
	) -> Result<Option<ScrapedOnChainVotes<PHash>>, RelayChainError> {
		self.call_remote_runtime_function("ParachainHost_on_chain_votes", at, None::<()>)
			.await
	}

	pub async fn parachain_host_pvfs_require_precheck(
		&self,
		at: PHash,
	) -> Result<Vec<ValidationCodeHash>, RelayChainError> {
		self.call_remote_runtime_function("ParachainHost_pvfs_require_precheck", at, None::<()>)
			.await
	}

	pub async fn parachain_host_submit_pvf_check_statement(
		&self,
		at: PHash,
		stmt: PvfCheckStatement,
		signature: ValidatorSignature,
	) -> Result<(), RelayChainError> {
		self.call_remote_runtime_function(
			"ParachainHost_submit_pvf_check_statement",
			at,
			Some((stmt, signature)),
		)
		.await
	}

	/// Perform RPC request
	pub async fn request_tracing<'a, R, OR>(
		&self,
		method: &'a str,
		params: Option<ParamsSer<'a>>,
		trace_error: OR,
	) -> Result<R, RelayChainError>
	where
		R: DeserializeOwned + std::fmt::Debug,
		OR: Fn(&jsonrpsee::core::Error),
	{
		retry_notify(
			self.retry_strategy.clone(),
			|| async {
				self.ws_client.request(method, params.clone()).await.map_err(|err| match err {
					JsonRpseeError::Transport(_) =>
						backoff::Error::Transient { err, retry_after: None },
					_ => backoff::Error::Permanent(err),
				})
			},
			|error, dur| tracing::trace!(target: LOG_TARGET, %error, ?dur, "Encountered transport error, retrying."),
		)
		.await
		.map_err(|err| {
			trace_error(&err);
			RelayChainError::RPCCallError(method.to_string(), err)})
	}

	pub async fn system_health(&self) -> Result<Health, RelayChainError> {
		self.request("system_health", None).await
	}

	pub async fn state_get_read_proof(
		&self,
		storage_keys: Vec<StorageKey>,
		at: Option<PHash>,
	) -> Result<ReadProof<PHash>, RelayChainError> {
		let params = rpc_params!(storage_keys, at);
		self.request("state_getReadProof", params).await
	}

	pub async fn state_get_storage(
		&self,
		storage_key: StorageKey,
		at: Option<PHash>,
	) -> Result<Option<StorageData>, RelayChainError> {
		let params = rpc_params!(storage_key, at);
		self.request("state_getStorage", params).await
	}

	pub async fn chain_get_head(&self, at: Option<u64>) -> Result<PHash, RelayChainError> {
		let params = rpc_params!(at);
		self.request("chain_getHead", params).await
	}

	pub async fn chain_get_header(
		&self,
		hash: Option<PHash>,
	) -> Result<Option<PHeader>, RelayChainError> {
		let params = rpc_params!(hash);
		self.request("chain_getHeader", params).await
	}

	pub async fn chain_get_finalized_head(&self) -> Result<PHash, RelayChainError> {
		self.request("chain_getFinalizedHead", None).await
	}

	pub async fn parachain_host_candidate_pending_availability(
		&self,
		at: PHash,
		para_id: ParaId,
	) -> Result<Option<CommittedCandidateReceipt>, RelayChainError> {
		self.call_remote_runtime_function(
			"ParachainHost_candidate_pending_availability",
			at,
			Some(para_id),
		)
		.await
	}

	pub async fn authority_discovery_authorities(
		&self,
		at: PHash,
	) -> Result<Vec<sp_authority_discovery::AuthorityId>, RelayChainError> {
		self.call_remote_runtime_function("AuthorityDiscoveryApi_authorities", at, None::<()>)
			.await
	}

	pub async fn parachain_host_session_index_for_child(
		&self,
		at: PHash,
	) -> Result<SessionIndex, RelayChainError> {
		self.call_remote_runtime_function("ParachainHost_session_index_for_child", at, None::<()>)
			.await
	}

	pub async fn parachain_host_validators(
		&self,
		at: PHash,
	) -> Result<Vec<ValidatorId>, RelayChainError> {
		self.call_remote_runtime_function("ParachainHost_validators", at, None::<()>)
			.await
	}

	pub async fn parachain_host_availability_cores(
		&self,
		at: PHash,
	) -> Result<Vec<CoreState<PHash, BlockNumber>>, RelayChainError> {
		self.call_remote_runtime_function("ParachainHost_availability_cores", at, None::<()>)
			.await
	}

	pub async fn parachain_host_validation_code(
		&self,
		at: PHash,
		para_id: ParaId,
		occupied_core_assumption: OccupiedCoreAssumption,
	) -> Result<Option<ValidationCode>, RelayChainError> {
		self.call_remote_runtime_function(
			"ParachainHost_validation_code",
			at,
			Some((para_id, occupied_core_assumption)),
		)
		.await
	}

	pub async fn parachain_host_validation_code_hash(
		&self,
		at: PHash,
		para_id: ParaId,
		occupied_core_assumption: OccupiedCoreAssumption,
	) -> Result<Option<ValidationCodeHash>, RelayChainError> {
		self.call_remote_runtime_function(
			"ParachainHost_validation_code_hash",
			at,
			Some((para_id, occupied_core_assumption)),
		)
		.await
	}

	pub async fn parachain_host_session_info(
		&self,
		at: PHash,
		index: SessionIndex,
	) -> Result<Option<SessionInfo>, RelayChainError> {
		self.call_remote_runtime_function("ParachainHost_session_info", at, Some(index))
			.await
	}

	pub async fn parachain_host_validator_groups(
		&self,
		at: PHash,
	) -> Result<(Vec<Vec<ValidatorIndex>>, GroupRotationInfo), RelayChainError> {
		self.call_remote_runtime_function("ParachainHost_validator_groups", at, None::<()>)
			.await
	}

	pub async fn parachain_host_candidate_events(
		&self,
		at: PHash,
	) -> Result<Vec<CandidateEvent>, RelayChainError> {
		self.call_remote_runtime_function("ParachainHost_candidate_events", at, None::<()>)
			.await
	}

	pub async fn parachain_host_check_validation_outputs(
		&self,
		at: PHash,
		para_id: ParaId,
		outputs: CandidateCommitments,
	) -> Result<bool, RelayChainError> {
		self.call_remote_runtime_function(
			"ParachainHost_check_validation_outputs",
			at,
			Some((para_id, outputs)),
		)
		.await
	}

	pub async fn parachain_host_assumed_validation_data(
		&self,
		at: PHash,
		para_id: ParaId,
		expected_hash: PHash,
	) -> Result<Option<(PersistedValidationData, ValidationCodeHash)>, RelayChainError> {
		self.call_remote_runtime_function(
			"ParachainHost_persisted_assumed_validation_data",
			at,
			Some((para_id, expected_hash)),
		)
		.await
	}

	pub async fn parachain_host_persisted_validation_data(
		&self,
		at: PHash,
		para_id: ParaId,
		occupied_core_assumption: OccupiedCoreAssumption,
	) -> Result<Option<PersistedValidationData>, RelayChainError> {
		self.call_remote_runtime_function(
			"ParachainHost_persisted_validation_data",
			at,
			Some((para_id, occupied_core_assumption)),
		)
		.await
	}

	pub async fn parachain_host_validation_code_by_hash(
		&self,
		at: PHash,
		validation_code_hash: ValidationCodeHash,
	) -> Result<Option<ValidationCode>, RelayChainError> {
		self.call_remote_runtime_function(
			"ParachainHost_validation_code_by_hash",
			at,
			Some(validation_code_hash),
		)
		.await
	}
	pub async fn parachain_host_inbound_hrmp_channels_contents(
		&self,
		para_id: ParaId,
		at: PHash,
	) -> Result<BTreeMap<ParaId, Vec<InboundHrmpMessage>>, RelayChainError> {
		self.call_remote_runtime_function(
			"ParachainHost_inbound_hrmp_channels_contents",
			at,
			Some(para_id),
		)
		.await
	}

	pub async fn parachain_host_dmq_contents(
		&self,
		para_id: ParaId,
		at: PHash,
	) -> Result<Vec<InboundDownwardMessage>, RelayChainError> {
		self.call_remote_runtime_function("ParachainHost_dmq_contents", at, Some(para_id))
			.await
	}

	pub async fn runtime_version(&self, at: PHash) -> Result<RuntimeVersion, RelayChainError> {
		let params = rpc_params!(at);
		self.request("state_getRuntimeVersion", params).await
	}

	pub async fn parachain_host_staging_get_disputes(
		&self,
		at: PHash,
	) -> Result<Vec<(SessionIndex, CandidateHash, DisputeState<BlockNumber>)>, RelayChainError> {
		self.call_remote_runtime_function("ParachainHost_staging_get_disputes", at, None::<()>)
			.await
	}

	pub async fn subscribe_all_heads(&self) -> Result<Subscription<PHeader>, RelayChainError> {
		self.subscribe::<PHeader>("chain_subscribeAllHeads", "chain_unsubscribeAllHeads", None)
			.await
	}

	pub async fn subscribe_new_best_heads(&self) -> Result<Subscription<PHeader>, RelayChainError> {
		self.subscribe::<PHeader>("chain_subscribeNewHeads", "chain_unsubscribeNewHeads", None)
			.await
	}

	pub async fn subscribe_finalized_heads(
		&self,
	) -> Result<Subscription<PHeader>, RelayChainError> {
		self.subscribe::<PHeader>(
			"chain_subscribeFinalizedHeads",
			"chain_unsubscribeFinalizedHeads",
			None,
		)
		.await
	}
}
=======
mod rpc_client;
pub use rpc_client::{create_client_and_start_worker, RelayChainRpcClient};

const TIMEOUT_IN_SECONDS: u64 = 6;
>>>>>>> dcf71da9

/// RelayChainRpcInterface is used to interact with a full node that is running locally
/// in the same process.
#[derive(Clone)]
<<<<<<< HEAD
pub struct RelayChainRPCInterface {
	rpc_client: RelayChainRPCClient,
	overseer_handle: Option<Handle>,
}

impl RelayChainRPCInterface {
	pub async fn new(url: Url) -> RelayChainResult<Self> {
		Ok(Self { rpc_client: RelayChainRPCClient::new(url).await?, overseer_handle: None })
	}

	pub async fn new_with_handle(
		url: Url,
		overseer_handle: Option<Handle>,
	) -> RelayChainResult<Self> {
		Ok(Self { rpc_client: RelayChainRPCClient::new(url).await?, overseer_handle })
=======
pub struct RelayChainRpcInterface {
	rpc_client: RelayChainRpcClient,
}

impl RelayChainRpcInterface {
	pub fn new(rpc_client: RelayChainRpcClient) -> Self {
		Self { rpc_client }
>>>>>>> dcf71da9
	}
}

#[async_trait]
impl RelayChainInterface for RelayChainRpcInterface {
	async fn retrieve_dmq_contents(
		&self,
		para_id: ParaId,
		relay_parent: PHash,
	) -> RelayChainResult<Vec<InboundDownwardMessage>> {
		self.rpc_client.parachain_host_dmq_contents(para_id, relay_parent).await
	}

	async fn retrieve_all_inbound_hrmp_channel_contents(
		&self,
		para_id: ParaId,
		relay_parent: PHash,
	) -> RelayChainResult<BTreeMap<ParaId, Vec<InboundHrmpMessage>>> {
		self.rpc_client
			.parachain_host_inbound_hrmp_channels_contents(para_id, relay_parent)
			.await
	}

	async fn persisted_validation_data(
		&self,
		hash: PHash,
		para_id: ParaId,
		occupied_core_assumption: OccupiedCoreAssumption,
	) -> RelayChainResult<Option<PersistedValidationData>> {
		self.rpc_client
			.parachain_host_persisted_validation_data(hash, para_id, occupied_core_assumption)
			.await
	}

	async fn candidate_pending_availability(
		&self,
		hash: PHash,
		para_id: ParaId,
	) -> RelayChainResult<Option<CommittedCandidateReceipt>> {
		self.rpc_client
			.parachain_host_candidate_pending_availability(hash, para_id)
			.await
	}

	async fn session_index_for_child(&self, hash: PHash) -> RelayChainResult<SessionIndex> {
		self.rpc_client.parachain_host_session_index_for_child(hash).await
	}

	async fn validators(&self, block_id: PHash) -> RelayChainResult<Vec<ValidatorId>> {
		self.rpc_client.parachain_host_validators(block_id).await
	}

	async fn import_notification_stream(
		&self,
	) -> RelayChainResult<Pin<Box<dyn Stream<Item = PHeader> + Send>>> {
		let imported_headers_stream = self.rpc_client.get_imported_heads_stream().await?;

		Ok(imported_headers_stream.boxed())
	}

	async fn finality_notification_stream(
		&self,
	) -> RelayChainResult<Pin<Box<dyn Stream<Item = PHeader> + Send>>> {
		let imported_headers_stream = self.rpc_client.get_finalized_heads_stream().await?;

		Ok(imported_headers_stream.boxed())
	}

	async fn best_block_hash(&self) -> RelayChainResult<PHash> {
		self.rpc_client.chain_get_head(None).await
	}

	async fn is_major_syncing(&self) -> RelayChainResult<bool> {
		self.rpc_client.system_health().await.map(|h| h.is_syncing)
	}

	fn overseer_handle(&self) -> RelayChainResult<Option<Handle>> {
		Ok(self.overseer_handle.clone())
	}

	async fn get_storage_by_key(
		&self,
		relay_parent: PHash,
		key: &[u8],
	) -> RelayChainResult<Option<StorageValue>> {
		let storage_key = StorageKey(key.to_vec());
		self.rpc_client
			.state_get_storage(storage_key, Some(relay_parent))
			.await
			.map(|storage_data| storage_data.map(|sv| sv.0))
	}

	async fn prove_read(
		&self,
		relay_parent: PHash,
		relevant_keys: &Vec<Vec<u8>>,
	) -> RelayChainResult<StorageProof> {
		let cloned = relevant_keys.clone();
		let storage_keys: Vec<StorageKey> = cloned.into_iter().map(StorageKey).collect();

		self.rpc_client
			.state_get_read_proof(storage_keys, Some(relay_parent))
			.await
			.map(|read_proof| {
				StorageProof::new(read_proof.proof.into_iter().map(|bytes| bytes.to_vec()))
			})
	}

	/// Wait for a given relay chain block
	///
	/// The hash of the block to wait for is passed. We wait for the block to arrive or return after a timeout.
	///
	/// Implementation:
	/// 1. Register a listener to all new blocks.
	/// 2. Check if the block is already in chain. If yes, succeed early.
	/// 3. Wait for the block to be imported via subscription.
	/// 4. If timeout is reached, we return an error.
	async fn wait_for_block(&self, wait_for_hash: PHash) -> RelayChainResult<()> {
		let mut head_stream = self.rpc_client.get_imported_heads_stream().await?;

		if self.rpc_client.chain_get_header(Some(wait_for_hash)).await?.is_some() {
			return Ok(());
		}

		let mut timeout = futures_timer::Delay::new(Duration::from_secs(TIMEOUT_IN_SECONDS)).fuse();

		loop {
			futures::select! {
				_ = timeout => return Err(RelayChainError::WaitTimeout(wait_for_hash)),
				evt = head_stream.next().fuse() => match evt {
					Some(evt) if evt.hash() == wait_for_hash => return Ok(()),
					// Not the event we waited on.
					Some(_) => continue,
					None => return Err(RelayChainError::ImportListenerClosed(wait_for_hash)),
				}
			}
		}
	}

	async fn new_best_notification_stream(
		&self,
	) -> RelayChainResult<Pin<Box<dyn Stream<Item = PHeader> + Send>>> {
		let imported_headers_stream = self.rpc_client.get_best_heads_stream().await?;
		Ok(imported_headers_stream.boxed())
	}
}<|MERGE_RESOLUTION|>--- conflicted
+++ resolved
@@ -18,27 +18,15 @@
 use core::time::Duration;
 use cumulus_primitives_core::{
 	relay_chain::{
-		v2::{
-			BlockNumber, CandidateCommitments, CandidateEvent, CommittedCandidateReceipt,
-			CoreState, DisputeState, GroupRotationInfo, OccupiedCoreAssumption, OldV1SessionInfo,
-			PvfCheckStatement, ScrapedOnChainVotes, SessionIndex, SessionInfo, ValidationCode,
-			ValidationCodeHash, ValidatorId, ValidatorIndex, ValidatorSignature,
-		},
-		CandidateHash, Hash as PHash, Header as PHeader, InboundHrmpMessage,
+		v2::{CommittedCandidateReceipt, OccupiedCoreAssumption, SessionIndex, ValidatorId},
+		Hash as PHash, Header as PHeader, InboundHrmpMessage,
 	},
 	InboundDownwardMessage, ParaId, PersistedValidationData,
 };
 use cumulus_relay_chain_interface::{RelayChainError, RelayChainInterface, RelayChainResult};
 use futures::{FutureExt, Stream, StreamExt};
 use polkadot_service::Handle;
-<<<<<<< HEAD
-use sc_client_api::{StorageData, StorageProof};
-use sc_rpc_api::{state::ReadProof, system::Health};
-use sp_api::RuntimeVersion;
-use sp_consensus_babe::Epoch;
-=======
 use sc_client_api::StorageProof;
->>>>>>> dcf71da9
 use sp_core::sp_std::collections::btree_map::BTreeMap;
 use sp_state_machine::StorageValue;
 use sp_storage::StorageKey;
@@ -46,448 +34,22 @@
 
 pub use url::Url;
 
-<<<<<<< HEAD
-const LOG_TARGET: &str = "relay-chain-rpc-interface";
-const TIMEOUT_IN_SECONDS: u64 = 6;
-
-/// Client that maps RPC methods and deserializes results
-#[derive(Clone)]
-pub struct RelayChainRPCClient {
-	/// Websocket client to make calls
-	ws_client: Arc<JsonRPCClient>,
-
-	/// Retry strategy that should be used for requests and subscriptions
-	retry_strategy: ExponentialBackoff,
-}
-
-impl RelayChainRPCClient {
-	pub async fn new(url: Url) -> RelayChainResult<Self> {
-		let ws_client = WsClientBuilder::default().build(url.as_str()).await?;
-
-		Ok(RelayChainRPCClient {
-			ws_client: Arc::new(ws_client),
-			retry_strategy: ExponentialBackoff::default(),
-		})
-	}
-
-	/// Call a call to `state_call` rpc method.
-	pub async fn call_remote_runtime_function<R: Decode>(
-		&self,
-		method_name: &str,
-		hash: PHash,
-		payload: Option<impl Encode>,
-	) -> RelayChainResult<R> {
-		let payload_bytes =
-			payload.map_or(sp_core::Bytes(Vec::new()), |v| sp_core::Bytes(v.encode()));
-		let params = rpc_params! {
-			method_name,
-			payload_bytes,
-			hash
-		};
-		let res = self
-			.request_tracing::<sp_core::Bytes, _>("state_call", params, |err| {
-				tracing::trace!(
-					target: LOG_TARGET,
-					%method_name,
-					%hash,
-					error = %err,
-					"Error during call to 'state_call'.",
-				);
-			})
-			.await?;
-		Decode::decode(&mut &*res.0).map_err(Into::into)
-	}
-
-	/// Subscribe to a notification stream via RPC
-	pub async fn subscribe<'a, R>(
-		&self,
-		sub_name: &'a str,
-		unsub_name: &'a str,
-		params: Option<ParamsSer<'a>>,
-	) -> RelayChainResult<Subscription<R>>
-	where
-		R: DeserializeOwned + std::fmt::Debug,
-	{
-		self.ws_client
-			.subscribe::<R>(sub_name, params, unsub_name)
-			.await
-			.map_err(|err| RelayChainError::RPCCallError(sub_name.to_string(), err))
-	}
-
-	/// Perform RPC request
-	pub async fn request<'a, R>(
-		&self,
-		method: &'a str,
-		params: Option<ParamsSer<'a>>,
-	) -> Result<R, RelayChainError>
-	where
-		R: DeserializeOwned + std::fmt::Debug,
-	{
-		tracing::trace!(target:LOG_TARGET, method = %method);
-		self.request_tracing(
-			method,
-			params,
-			|e| tracing::trace!(target:LOG_TARGET, error = %e, %method, "Unable to complete RPC request"),
-		)
-		.await
-	}
-
-	pub async fn babe_api_current_epoch(&self, at: PHash) -> Result<Epoch, RelayChainError> {
-		self.call_remote_runtime_function("BabeApi_current_epoch", at, None::<()>).await
-	}
-	pub async fn parachain_host_session_info_before_version_2(
-		&self,
-		at: PHash,
-		index: SessionIndex,
-	) -> Result<Option<OldV1SessionInfo>, RelayChainError> {
-		self.call_remote_runtime_function(
-			"ParachainHost_session_info_before_version_2",
-			at,
-			Some(index),
-		)
-		.await
-	}
-
-	pub async fn parachain_host_on_chain_votes(
-		&self,
-		at: PHash,
-	) -> Result<Option<ScrapedOnChainVotes<PHash>>, RelayChainError> {
-		self.call_remote_runtime_function("ParachainHost_on_chain_votes", at, None::<()>)
-			.await
-	}
-
-	pub async fn parachain_host_pvfs_require_precheck(
-		&self,
-		at: PHash,
-	) -> Result<Vec<ValidationCodeHash>, RelayChainError> {
-		self.call_remote_runtime_function("ParachainHost_pvfs_require_precheck", at, None::<()>)
-			.await
-	}
-
-	pub async fn parachain_host_submit_pvf_check_statement(
-		&self,
-		at: PHash,
-		stmt: PvfCheckStatement,
-		signature: ValidatorSignature,
-	) -> Result<(), RelayChainError> {
-		self.call_remote_runtime_function(
-			"ParachainHost_submit_pvf_check_statement",
-			at,
-			Some((stmt, signature)),
-		)
-		.await
-	}
-
-	/// Perform RPC request
-	pub async fn request_tracing<'a, R, OR>(
-		&self,
-		method: &'a str,
-		params: Option<ParamsSer<'a>>,
-		trace_error: OR,
-	) -> Result<R, RelayChainError>
-	where
-		R: DeserializeOwned + std::fmt::Debug,
-		OR: Fn(&jsonrpsee::core::Error),
-	{
-		retry_notify(
-			self.retry_strategy.clone(),
-			|| async {
-				self.ws_client.request(method, params.clone()).await.map_err(|err| match err {
-					JsonRpseeError::Transport(_) =>
-						backoff::Error::Transient { err, retry_after: None },
-					_ => backoff::Error::Permanent(err),
-				})
-			},
-			|error, dur| tracing::trace!(target: LOG_TARGET, %error, ?dur, "Encountered transport error, retrying."),
-		)
-		.await
-		.map_err(|err| {
-			trace_error(&err);
-			RelayChainError::RPCCallError(method.to_string(), err)})
-	}
-
-	pub async fn system_health(&self) -> Result<Health, RelayChainError> {
-		self.request("system_health", None).await
-	}
-
-	pub async fn state_get_read_proof(
-		&self,
-		storage_keys: Vec<StorageKey>,
-		at: Option<PHash>,
-	) -> Result<ReadProof<PHash>, RelayChainError> {
-		let params = rpc_params!(storage_keys, at);
-		self.request("state_getReadProof", params).await
-	}
-
-	pub async fn state_get_storage(
-		&self,
-		storage_key: StorageKey,
-		at: Option<PHash>,
-	) -> Result<Option<StorageData>, RelayChainError> {
-		let params = rpc_params!(storage_key, at);
-		self.request("state_getStorage", params).await
-	}
-
-	pub async fn chain_get_head(&self, at: Option<u64>) -> Result<PHash, RelayChainError> {
-		let params = rpc_params!(at);
-		self.request("chain_getHead", params).await
-	}
-
-	pub async fn chain_get_header(
-		&self,
-		hash: Option<PHash>,
-	) -> Result<Option<PHeader>, RelayChainError> {
-		let params = rpc_params!(hash);
-		self.request("chain_getHeader", params).await
-	}
-
-	pub async fn chain_get_finalized_head(&self) -> Result<PHash, RelayChainError> {
-		self.request("chain_getFinalizedHead", None).await
-	}
-
-	pub async fn parachain_host_candidate_pending_availability(
-		&self,
-		at: PHash,
-		para_id: ParaId,
-	) -> Result<Option<CommittedCandidateReceipt>, RelayChainError> {
-		self.call_remote_runtime_function(
-			"ParachainHost_candidate_pending_availability",
-			at,
-			Some(para_id),
-		)
-		.await
-	}
-
-	pub async fn authority_discovery_authorities(
-		&self,
-		at: PHash,
-	) -> Result<Vec<sp_authority_discovery::AuthorityId>, RelayChainError> {
-		self.call_remote_runtime_function("AuthorityDiscoveryApi_authorities", at, None::<()>)
-			.await
-	}
-
-	pub async fn parachain_host_session_index_for_child(
-		&self,
-		at: PHash,
-	) -> Result<SessionIndex, RelayChainError> {
-		self.call_remote_runtime_function("ParachainHost_session_index_for_child", at, None::<()>)
-			.await
-	}
-
-	pub async fn parachain_host_validators(
-		&self,
-		at: PHash,
-	) -> Result<Vec<ValidatorId>, RelayChainError> {
-		self.call_remote_runtime_function("ParachainHost_validators", at, None::<()>)
-			.await
-	}
-
-	pub async fn parachain_host_availability_cores(
-		&self,
-		at: PHash,
-	) -> Result<Vec<CoreState<PHash, BlockNumber>>, RelayChainError> {
-		self.call_remote_runtime_function("ParachainHost_availability_cores", at, None::<()>)
-			.await
-	}
-
-	pub async fn parachain_host_validation_code(
-		&self,
-		at: PHash,
-		para_id: ParaId,
-		occupied_core_assumption: OccupiedCoreAssumption,
-	) -> Result<Option<ValidationCode>, RelayChainError> {
-		self.call_remote_runtime_function(
-			"ParachainHost_validation_code",
-			at,
-			Some((para_id, occupied_core_assumption)),
-		)
-		.await
-	}
-
-	pub async fn parachain_host_validation_code_hash(
-		&self,
-		at: PHash,
-		para_id: ParaId,
-		occupied_core_assumption: OccupiedCoreAssumption,
-	) -> Result<Option<ValidationCodeHash>, RelayChainError> {
-		self.call_remote_runtime_function(
-			"ParachainHost_validation_code_hash",
-			at,
-			Some((para_id, occupied_core_assumption)),
-		)
-		.await
-	}
-
-	pub async fn parachain_host_session_info(
-		&self,
-		at: PHash,
-		index: SessionIndex,
-	) -> Result<Option<SessionInfo>, RelayChainError> {
-		self.call_remote_runtime_function("ParachainHost_session_info", at, Some(index))
-			.await
-	}
-
-	pub async fn parachain_host_validator_groups(
-		&self,
-		at: PHash,
-	) -> Result<(Vec<Vec<ValidatorIndex>>, GroupRotationInfo), RelayChainError> {
-		self.call_remote_runtime_function("ParachainHost_validator_groups", at, None::<()>)
-			.await
-	}
-
-	pub async fn parachain_host_candidate_events(
-		&self,
-		at: PHash,
-	) -> Result<Vec<CandidateEvent>, RelayChainError> {
-		self.call_remote_runtime_function("ParachainHost_candidate_events", at, None::<()>)
-			.await
-	}
-
-	pub async fn parachain_host_check_validation_outputs(
-		&self,
-		at: PHash,
-		para_id: ParaId,
-		outputs: CandidateCommitments,
-	) -> Result<bool, RelayChainError> {
-		self.call_remote_runtime_function(
-			"ParachainHost_check_validation_outputs",
-			at,
-			Some((para_id, outputs)),
-		)
-		.await
-	}
-
-	pub async fn parachain_host_assumed_validation_data(
-		&self,
-		at: PHash,
-		para_id: ParaId,
-		expected_hash: PHash,
-	) -> Result<Option<(PersistedValidationData, ValidationCodeHash)>, RelayChainError> {
-		self.call_remote_runtime_function(
-			"ParachainHost_persisted_assumed_validation_data",
-			at,
-			Some((para_id, expected_hash)),
-		)
-		.await
-	}
-
-	pub async fn parachain_host_persisted_validation_data(
-		&self,
-		at: PHash,
-		para_id: ParaId,
-		occupied_core_assumption: OccupiedCoreAssumption,
-	) -> Result<Option<PersistedValidationData>, RelayChainError> {
-		self.call_remote_runtime_function(
-			"ParachainHost_persisted_validation_data",
-			at,
-			Some((para_id, occupied_core_assumption)),
-		)
-		.await
-	}
-
-	pub async fn parachain_host_validation_code_by_hash(
-		&self,
-		at: PHash,
-		validation_code_hash: ValidationCodeHash,
-	) -> Result<Option<ValidationCode>, RelayChainError> {
-		self.call_remote_runtime_function(
-			"ParachainHost_validation_code_by_hash",
-			at,
-			Some(validation_code_hash),
-		)
-		.await
-	}
-	pub async fn parachain_host_inbound_hrmp_channels_contents(
-		&self,
-		para_id: ParaId,
-		at: PHash,
-	) -> Result<BTreeMap<ParaId, Vec<InboundHrmpMessage>>, RelayChainError> {
-		self.call_remote_runtime_function(
-			"ParachainHost_inbound_hrmp_channels_contents",
-			at,
-			Some(para_id),
-		)
-		.await
-	}
-
-	pub async fn parachain_host_dmq_contents(
-		&self,
-		para_id: ParaId,
-		at: PHash,
-	) -> Result<Vec<InboundDownwardMessage>, RelayChainError> {
-		self.call_remote_runtime_function("ParachainHost_dmq_contents", at, Some(para_id))
-			.await
-	}
-
-	pub async fn runtime_version(&self, at: PHash) -> Result<RuntimeVersion, RelayChainError> {
-		let params = rpc_params!(at);
-		self.request("state_getRuntimeVersion", params).await
-	}
-
-	pub async fn parachain_host_staging_get_disputes(
-		&self,
-		at: PHash,
-	) -> Result<Vec<(SessionIndex, CandidateHash, DisputeState<BlockNumber>)>, RelayChainError> {
-		self.call_remote_runtime_function("ParachainHost_staging_get_disputes", at, None::<()>)
-			.await
-	}
-
-	pub async fn subscribe_all_heads(&self) -> Result<Subscription<PHeader>, RelayChainError> {
-		self.subscribe::<PHeader>("chain_subscribeAllHeads", "chain_unsubscribeAllHeads", None)
-			.await
-	}
-
-	pub async fn subscribe_new_best_heads(&self) -> Result<Subscription<PHeader>, RelayChainError> {
-		self.subscribe::<PHeader>("chain_subscribeNewHeads", "chain_unsubscribeNewHeads", None)
-			.await
-	}
-
-	pub async fn subscribe_finalized_heads(
-		&self,
-	) -> Result<Subscription<PHeader>, RelayChainError> {
-		self.subscribe::<PHeader>(
-			"chain_subscribeFinalizedHeads",
-			"chain_unsubscribeFinalizedHeads",
-			None,
-		)
-		.await
-	}
-}
-=======
 mod rpc_client;
 pub use rpc_client::{create_client_and_start_worker, RelayChainRpcClient};
 
 const TIMEOUT_IN_SECONDS: u64 = 6;
->>>>>>> dcf71da9
 
 /// RelayChainRpcInterface is used to interact with a full node that is running locally
 /// in the same process.
 #[derive(Clone)]
-<<<<<<< HEAD
-pub struct RelayChainRPCInterface {
-	rpc_client: RelayChainRPCClient,
+pub struct RelayChainRpcInterface {
+	rpc_client: RelayChainRpcClient,
 	overseer_handle: Option<Handle>,
 }
 
-impl RelayChainRPCInterface {
-	pub async fn new(url: Url) -> RelayChainResult<Self> {
-		Ok(Self { rpc_client: RelayChainRPCClient::new(url).await?, overseer_handle: None })
-	}
-
-	pub async fn new_with_handle(
-		url: Url,
-		overseer_handle: Option<Handle>,
-	) -> RelayChainResult<Self> {
-		Ok(Self { rpc_client: RelayChainRPCClient::new(url).await?, overseer_handle })
-=======
-pub struct RelayChainRpcInterface {
-	rpc_client: RelayChainRpcClient,
-}
-
 impl RelayChainRpcInterface {
-	pub fn new(rpc_client: RelayChainRpcClient) -> Self {
-		Self { rpc_client }
->>>>>>> dcf71da9
+	pub fn new(rpc_client: RelayChainRpcClient, overseer_handle: Option<Handle>) -> Self {
+		Self { rpc_client, overseer_handle }
 	}
 }
 
