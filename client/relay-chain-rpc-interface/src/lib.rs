--- conflicted
+++ resolved
@@ -19,14 +19,7 @@
 use core::time::Duration;
 use cumulus_primitives_core::{
 	relay_chain::{
-<<<<<<< HEAD
-		v1::{
-			AuthorityDiscoveryId, CommittedCandidateReceipt, OccupiedCoreAssumption, SessionIndex,
-			ValidatorId,
-		},
-=======
 		v2::{CommittedCandidateReceipt, OccupiedCoreAssumption, SessionIndex, ValidatorId},
->>>>>>> 3dc9f86b
 		Hash as PHash, Header as PHeader, InboundHrmpMessage,
 	},
 	InboundDownwardMessage, ParaId, PersistedValidationData,
