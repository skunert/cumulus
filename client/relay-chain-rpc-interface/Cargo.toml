--- conflicted
+++ resolved
@@ -7,6 +7,7 @@
 
 [dependencies]
 polkadot-overseer = { git = "https://github.com/paritytech/polkadot", branch = "master" }
+polkadot-service = { git = "https://github.com/paritytech/polkadot", branch = "master" }
 
 cumulus-primitives-core = { path = "../../primitives/core" }
 cumulus-relay-chain-interface = { path = "../relay-chain-interface" }
@@ -20,13 +21,8 @@
 sc-client-api = { git = "https://github.com/paritytech/substrate", branch = "master" }
 sc-rpc-api = { git = "https://github.com/paritytech/substrate", branch = "master" }
 sc-service = { git = "https://github.com/paritytech/substrate", branch = "master" }
-<<<<<<< HEAD
-=======
 
 tokio = { version = "1.26.0", features = ["sync"] }
->>>>>>> 3b9c08fc
-
-tokio = { version = "1.25.0", features = ["sync"] }
 tokio-util = { version = "0.7.7", features = ["compat"] }
 futures = "0.3.26"
 futures-timer = "3.0.2"
@@ -35,19 +31,13 @@
 tracing = "0.1.37"
 async-trait = "0.1.68"
 url = "2.3.1"
-<<<<<<< HEAD
-serde_json = "1.0.93"
-serde = "1.0.152"
+serde_json = "1.0.94"
+serde = "1.0.156"
 lru = "0.9.0"
-smoldot = { git = "https://github.com/smol-dot/smoldot", branch = "main" }
-smoldot-light = { git = "https://github.com/smol-dot/smoldot", branch = "main", default_features = false }
+smoldot = { git = "https://github.com/smol-dot/smoldot", rev = "51d3a74df729baeae4b22c900ff7ca8676aa5894" }
+smoldot-light = { git = "https://github.com/smol-dot/smoldot",  rev = "51d3a74df729baeae4b22c900ff7ca8676aa5894", default_features = false }
 parking_lot = "0.12.1"
 either = "1.8.1"
 event-listener = "2.5.3"
 thiserror = "1.0.38"
-soketto = "0.7.1"
-=======
-serde_json = "1.0.94"
-serde = "1.0.156"
-lru = "0.9.0"
->>>>>>> 3b9c08fc
+soketto = "0.7.1"