[package]
authors = ["Parity Technologies <admin@parity.io>"]
name = "cumulus-relay-chain-rpc-interface"
version = "0.1.0"
edition = "2021"


[dependencies]
polkadot-overseer = { git = "https://github.com/paritytech/polkadot", branch = "master" }
polkadot-service = { git = "https://github.com/paritytech/polkadot", branch = "master" }

cumulus-primitives-core = { path = "../../primitives/core" }
cumulus-relay-chain-interface = { path = "../relay-chain-interface" }

sp-api = { git = "https://github.com/paritytech/substrate", branch = "master" }
sp-core = { git = "https://github.com/paritytech/substrate", branch = "master" }
sp-consensus-babe = { git = "https://github.com/paritytech/substrate", branch = "master" }
sp-authority-discovery = { git = "https://github.com/paritytech/substrate", branch = "master" }
sp-state-machine = { git = "https://github.com/paritytech/substrate", branch = "master" }
sp-storage = { git = "https://github.com/paritytech/substrate", branch = "master" }
sc-client-api = { git = "https://github.com/paritytech/substrate", branch = "master" }
sc-rpc-api = { git = "https://github.com/paritytech/substrate", branch = "master" }
sc-service = { git = "https://github.com/paritytech/substrate", branch = "master" }

<<<<<<< HEAD
tokio = { version = "1.26.0", features = ["sync"] }
tokio-util = { version = "0.7.7", features = ["compat"] }
futures = "0.3.27"
=======
tokio = { version = "1.28.2", features = ["sync"] }

futures = "0.3.28"
>>>>>>> f2d66a23
futures-timer = "3.0.2"
parity-scale-codec = "3.5.0"
jsonrpsee = { version = "0.16.2", features = ["ws-client"] }
tracing = "0.1.37"
async-trait = "0.1.68"
<<<<<<< HEAD
url = "2.3.1"
serde_json = "1.0.94"
serde = "1.0.156"
lru = "0.9.0"
smoldot = { git = "https://github.com/smol-dot/smoldot", rev = "5390303" }
smoldot-light = { git = "https://github.com/smol-dot/smoldot",  rev = "5390303", default_features = false }
parking_lot = "0.12.1"
either = "1.8.1"
event-listener = "2.5.3"
thiserror = "1.0.38"
soketto = "0.7.1"
=======
url = "2.4.0"
serde_json = "1.0.96"
serde = "1.0.163"
lru = "0.9.0"
>>>>>>> f2d66a23
<|MERGE_RESOLUTION|>--- conflicted
+++ resolved
@@ -22,24 +22,17 @@
 sc-rpc-api = { git = "https://github.com/paritytech/substrate", branch = "master" }
 sc-service = { git = "https://github.com/paritytech/substrate", branch = "master" }
 
-<<<<<<< HEAD
-tokio = { version = "1.26.0", features = ["sync"] }
-tokio-util = { version = "0.7.7", features = ["compat"] }
-futures = "0.3.27"
-=======
 tokio = { version = "1.28.2", features = ["sync"] }
-
+tokio-util = { version = "0.7.8", features = ["compat"] }
 futures = "0.3.28"
->>>>>>> f2d66a23
 futures-timer = "3.0.2"
 parity-scale-codec = "3.5.0"
 jsonrpsee = { version = "0.16.2", features = ["ws-client"] }
 tracing = "0.1.37"
 async-trait = "0.1.68"
-<<<<<<< HEAD
-url = "2.3.1"
-serde_json = "1.0.94"
-serde = "1.0.156"
+url = "2.4.0"
+serde_json = "1.0.96"
+serde = "1.0.163"
 lru = "0.9.0"
 smoldot = { git = "https://github.com/smol-dot/smoldot", rev = "5390303" }
 smoldot-light = { git = "https://github.com/smol-dot/smoldot",  rev = "5390303", default_features = false }
@@ -47,10 +40,4 @@
 either = "1.8.1"
 event-listener = "2.5.3"
 thiserror = "1.0.38"
-soketto = "0.7.1"
-=======
-url = "2.4.0"
-serde_json = "1.0.96"
-serde = "1.0.163"
-lru = "0.9.0"
->>>>>>> f2d66a23
+soketto = "0.7.1"