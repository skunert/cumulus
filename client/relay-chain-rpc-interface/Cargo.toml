--- conflicted
+++ resolved
@@ -23,13 +23,8 @@
 sc-service = { git = "https://github.com/paritytech/substrate", branch = "master" }
 
 tokio = { version = "1.26.0", features = ["sync"] }
-<<<<<<< HEAD
 tokio-util = { version = "0.7.7", features = ["compat"] }
-futures = "0.3.26"
-=======
-
 futures = "0.3.27"
->>>>>>> 0ef1444c
 futures-timer = "3.0.2"
 parity-scale-codec = "3.4.0"
 jsonrpsee = { version = "0.16.2", features = ["ws-client"] }
