[package]
authors = ["Parity Technologies <admin@parity.io>"]
name = "cumulus-relay-chain-rpc-interface"
version = "0.1.0"
edition = "2021"


[dependencies]
polkadot-service = { git = "https://github.com/paritytech/polkadot", branch = "master" }

cumulus-primitives-core = { path = "../../primitives/core" }
cumulus-relay-chain-interface = { path = "../relay-chain-interface" }

sp-core = { git = "https://github.com/paritytech/substrate", branch = "master" }
sp-api = { git = "https://github.com/paritytech/substrate", branch = "master" }
sp-runtime = { git = "https://github.com/paritytech/substrate", branch = "master" }
sp-state-machine = { git = "https://github.com/paritytech/substrate", branch = "master" }
sc-client-api = { git = "https://github.com/paritytech/substrate", branch = "master" }
sp-storage = { git = "https://github.com/paritytech/substrate", branch = "master" }
sc-rpc-api = { git = "https://github.com/paritytech/substrate", branch = "master" }

futures = "0.3.21"
futures-timer = "3.0.2"
parity-scale-codec = "3.0.0"
<<<<<<< HEAD
parking_lot = "0.11.1"
=======
parking_lot = "0.12.0"
>>>>>>> 3abc3079
jsonrpsee = { version = "0.9.0", features = ["client"] }
tracing = "0.1.25"
async-trait = "0.1.52"
url = "2.2.2"
backoff = { version = "0.4.0", features = ["tokio"] }<|MERGE_RESOLUTION|>--- conflicted
+++ resolved
@@ -22,11 +22,7 @@
 futures = "0.3.21"
 futures-timer = "3.0.2"
 parity-scale-codec = "3.0.0"
-<<<<<<< HEAD
-parking_lot = "0.11.1"
-=======
 parking_lot = "0.12.0"
->>>>>>> 3abc3079
 jsonrpsee = { version = "0.9.0", features = ["client"] }
 tracing = "0.1.25"
 async-trait = "0.1.52"
