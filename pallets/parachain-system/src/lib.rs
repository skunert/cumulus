// Copyright 2020 Parity Technologies (UK) Ltd.
// This file is part of Cumulus.

// Cumulus is free software: you can redistribute it and/or modify
// it under the terms of the GNU General Public License as published by
// the Free Software Foundation, either version 3 of the License, or
// (at your option) any later version.

// Cumulus is distributed in the hope that it will be useful,
// but WITHOUT ANY WARRANTY; without even the implied warranty of
// MERCHANTABILITY or FITNESS FOR A PARTICULAR PURPOSE.  See the
// GNU General Public License for more details.

// You should have received a copy of the GNU General Public License
// along with Cumulus.  If not, see <http://www.gnu.org/licenses/>.

#![cfg_attr(not(feature = "std"), no_std)]

//! cumulus-pallet-parachain-system is a base pallet for cumulus-based parachains.
//!
//! This pallet handles low-level details of being a parachain. It's responsibilities include:
//!
//! - ingestion of the parachain validation data
//! - ingestion of incoming downward and lateral messages and dispatching them
//! - coordinating upgrades with the relay-chain
//! - communication of parachain outputs, such as sent messages, signalling an upgrade, etc.
//!
//! Users must ensure that they register this pallet as an inherent provider.

use cumulus_primitives_core::{
	relay_chain, AbridgedHostConfiguration, ChannelStatus, CollationInfo, DmpMessageHandler,
	GetChannelInfo, InboundDownwardMessage, InboundHrmpMessage, MessageSendError, OnValidationData,
	OutboundHrmpMessage, ParaId, PersistedValidationData, UpwardMessage, UpwardMessageSender,
	XcmpMessageHandler, XcmpMessageSource,
};
use cumulus_primitives_parachain_inherent::ParachainInherentData;
use frame_support::{
	dispatch::{DispatchError, DispatchResult},
	ensure,
	inherent::{InherentData, InherentIdentifier, ProvideInherent},
	storage,
	traits::Get,
	weights::{Pays, PostDispatchInfo, Weight},
};
use frame_system::{ensure_none, ensure_root};
use polkadot_parachain::primitives::RelayChainBlockNumber;
use relay_state_snapshot::MessagingStateSnapshot;
use sp_runtime::{
	traits::{BlakeTwo256, Block as BlockT, BlockNumberProvider, Hash},
	transaction_validity::{
		InvalidTransaction, TransactionLongevity, TransactionSource, TransactionValidity,
		ValidTransaction,
	},
};
use sp_std::{cmp, collections::btree_map::BTreeMap, prelude::*};

mod migration;
mod relay_state_snapshot;
#[macro_use]
pub mod validate_block;
#[cfg(test)]
mod tests;

/// Register the `validate_block` function that is used by parachains to validate blocks on a
/// validator.
///
/// Does *nothing* when `std` feature is enabled.
///
/// Expects as parameters the runtime, a block executor and an inherent checker.
///
/// # Example
///
/// ```
///     struct BlockExecutor;
///     struct Runtime;
///     struct CheckInherents;
///
///     cumulus_pallet_parachain_system::register_validate_block! {
///         Runtime = Runtime,
///         BlockExecutor = Executive,
///         CheckInherents = CheckInherents,
///     }
///
/// # fn main() {}
/// ```
pub use cumulus_pallet_parachain_system_proc_macro::register_validate_block;
pub use relay_state_snapshot::RelayChainStateProof;

pub use pallet::*;

#[frame_support::pallet]
pub mod pallet {
	use super::*;
	use frame_support::pallet_prelude::*;
	use frame_system::pallet_prelude::*;

	#[pallet::pallet]
	#[pallet::storage_version(migration::STORAGE_VERSION)]
	pub struct Pallet<T>(_);

	#[pallet::config]
	pub trait Config: frame_system::Config<OnSetCode = ParachainSetCode<Self>> {
		/// The overarching event type.
		type Event: From<Event<Self>> + IsType<<Self as frame_system::Config>::Event>;

		/// Something which can be notified when the validation data is set.
		type OnValidationData: OnValidationData;

		/// Returns the parachain ID we are running with.
		type SelfParaId: Get<ParaId>;

		/// The place where outbound XCMP messages come from. This is queried in `finalize_block`.
		type OutboundXcmpMessageSource: XcmpMessageSource;

		/// The message handler that will be invoked when messages are received via DMP.
		type DmpMessageHandler: DmpMessageHandler;

		/// The weight we reserve at the beginning of the block for processing DMP messages.
		type ReservedDmpWeight: Get<Weight>;

		/// The message handler that will be invoked when messages are received via XCMP.
		///
		/// The messages are dispatched in the order they were relayed by the relay chain. If
		/// multiple messages were relayed at one block, these will be dispatched in ascending
		/// order of the sender's para ID.
		type XcmpMessageHandler: XcmpMessageHandler;

		/// The weight we reserve at the beginning of the block for processing XCMP messages.
		type ReservedXcmpWeight: Get<Weight>;
	}

	#[pallet::hooks]
	impl<T: Config> Hooks<BlockNumberFor<T>> for Pallet<T> {
		fn on_runtime_upgrade() -> Weight {
			migration::on_runtime_upgrade::<T>()
		}

		fn on_finalize(_: T::BlockNumber) {
			<DidSetValidationCode<T>>::kill();
			<UpgradeRestrictionSignal<T>>::kill();

			assert!(
				<ValidationData<T>>::exists(),
				"set_validation_data inherent needs to be present in every block!"
			);

			let host_config = match Self::host_configuration() {
				Some(ok) => ok,
				None => {
					debug_assert!(
						false,
						"host configuration is promised to set until `on_finalize`; qed",
					);
					return
				},
			};
			let relevant_messaging_state = match Self::relevant_messaging_state() {
				Some(ok) => ok,
				None => {
					debug_assert!(
						false,
						"relevant messaging state is promised to be set until `on_finalize`; \
							qed",
					);
					return
				},
			};

			<PendingUpwardMessages<T>>::mutate(|up| {
				let (count, size) = relevant_messaging_state.relay_dispatch_queue_size;

				let available_capacity = cmp::min(
					host_config.max_upward_queue_count.saturating_sub(count),
					host_config.max_upward_message_num_per_candidate,
				);
				let available_size = host_config.max_upward_queue_size.saturating_sub(size);

				// Count the number of messages we can possibly fit in the given constraints, i.e.
				// available_capacity and available_size.
				let num = up
					.iter()
					.scan((available_capacity as usize, available_size as usize), |state, msg| {
						let (cap_left, size_left) = *state;
						match (cap_left.checked_sub(1), size_left.checked_sub(msg.len())) {
							(Some(new_cap), Some(new_size)) => {
								*state = (new_cap, new_size);
								Some(())
							},
							_ => None,
						}
					})
					.count();

				// TODO: #274 Return back messages that do not longer fit into the queue.

				UpwardMessages::<T>::put(&up[..num]);
				*up = up.split_off(num);
			});

			// Sending HRMP messages is a little bit more involved. There are the following
			// constraints:
			//
			// - a channel should exist (and it can be closed while a message is buffered),
			// - at most one message can be sent in a channel,
			// - the sent out messages should be ordered by ascension of recipient para id.
			// - the capacity and total size of the channel is limited,
			// - the maximum size of a message is limited (and can potentially be changed),

			let maximum_channels = host_config
				.hrmp_max_message_num_per_candidate
				.min(<AnnouncedHrmpMessagesPerCandidate<T>>::take()) as usize;

			let outbound_messages =
				T::OutboundXcmpMessageSource::take_outbound_messages(maximum_channels)
					.into_iter()
					.map(|(recipient, data)| OutboundHrmpMessage { recipient, data })
					.collect::<Vec<_>>();

			HrmpOutboundMessages::<T>::put(outbound_messages);
		}

		fn on_initialize(_n: T::BlockNumber) -> Weight {
			let mut weight = 0;

			// To prevent removing `NewValidationCode` that was set by another `on_initialize`
			// like for example from scheduler, we only kill the storage entry if it was not yet
			// updated in the current block.
			if !<DidSetValidationCode<T>>::get() {
				NewValidationCode::<T>::kill();
				weight += T::DbWeight::get().writes(1);
			}

			// Remove the validation from the old block.
			<ValidationData<T>>::kill();
			ProcessedDownwardMessages::<T>::kill();
			HrmpWatermark::<T>::kill();
			UpwardMessages::<T>::kill();
			HrmpOutboundMessages::<T>::kill();

			weight += T::DbWeight::get().writes(5);

			// Here, in `on_initialize` we must report the weight for both `on_initialize` and
			// `on_finalize`.
			//
			// One complication here, is that the `host_configuration` is updated by an inherent
			// and those are processed after the block initialization phase. Therefore, we have to
			// be content only with the configuration as per the previous block. That means that
			// the configuration can be either stale (or be abscent altogether in case of the
			// beginning of the chain).
			//
			// In order to mitigate this, we do the following. At the time, we are only concerned
			// about `hrmp_max_message_num_per_candidate`. We reserve the amount of weight to
			// process the number of HRMP messages according to the potentially stale
			// configuration. In `on_finalize` we will process only the maximum between the
			// announced number of messages and the actual received in the fresh configuration.
			//
			// In the common case, they will be the same. In the case the actual value is smaller
			// than the announced, we would waste some of weight. In the case the actual value is
			// greater than the announced, we will miss opportunity to send a couple of messages.
			weight += T::DbWeight::get().reads_writes(1, 1);
			let hrmp_max_message_num_per_candidate = Self::host_configuration()
				.map(|cfg| cfg.hrmp_max_message_num_per_candidate)
				.unwrap_or(0);
			<AnnouncedHrmpMessagesPerCandidate<T>>::put(hrmp_max_message_num_per_candidate);

			// NOTE that the actual weight consumed by `on_finalize` may turn out lower.
			weight += T::DbWeight::get().reads_writes(
				3 + hrmp_max_message_num_per_candidate as u64,
				4 + hrmp_max_message_num_per_candidate as u64,
			);

			weight
		}
	}

	#[pallet::call]
	impl<T: Config> Pallet<T> {
		/// Set the current validation data.
		///
		/// This should be invoked exactly once per block. It will panic at the finalization
		/// phase if the call was not invoked.
		///
		/// The dispatch origin for this call must be `Inherent`
		///
		/// As a side effect, this function upgrades the current validation function
		/// if the appropriate time has come.
		#[pallet::weight((0, DispatchClass::Mandatory))]
		// TODO: This weight should be corrected.
		pub fn set_validation_data(
			origin: OriginFor<T>,
			data: ParachainInherentData,
		) -> DispatchResultWithPostInfo {
			ensure_none(origin)?;
			assert!(
				!<ValidationData<T>>::exists(),
				"ValidationData must be updated only once in a block",
			);

			let ParachainInherentData {
				validation_data: vfp,
				relay_chain_state,
				downward_messages,
				horizontal_messages,
			} = data;

			Self::validate_validation_data(&vfp);

			let relay_state_proof = RelayChainStateProof::new(
				T::SelfParaId::get(),
				vfp.relay_parent_storage_root,
				relay_chain_state,
			)
			.expect("Invalid relay chain state proof");

			// initialization logic: we know that this runs exactly once every block,
			// which means we can put the initialization logic here to remove the
			// sequencing problem.
			let upgrade_go_ahead_signal = relay_state_proof
				.read_upgrade_go_ahead_signal()
				.expect("Invalid upgrade go ahead signal");
			match upgrade_go_ahead_signal {
				Some(relay_chain::v1::UpgradeGoAhead::GoAhead) => {
					assert!(
						<PendingValidationCode<T>>::exists(),
						"No new validation function found in storage, GoAhead signal is not expected",
					);
					let validation_code = <PendingValidationCode<T>>::take();

					Self::put_parachain_code(&validation_code);
					Self::deposit_event(Event::ValidationFunctionApplied(vfp.relay_parent_number));
				}
				Some(relay_chain::v1::UpgradeGoAhead::Abort) => {
					<PendingValidationCode<T>>::kill();
					Self::deposit_event(Event::ValidationFunctionDiscarded);
				}
				None => {}
			}
			<UpgradeRestrictionSignal<T>>::put(
				relay_state_proof
					.read_upgrade_restriction_signal()
					.expect("Invalid upgrade restriction signal"),
			);

			let host_config = relay_state_proof
				.read_abridged_host_configuration()
				.expect("Invalid host configuration in relay chain state proof");
			let relevant_messaging_state = relay_state_proof
				.read_messaging_state_snapshot()
				.expect("Invalid messaging state in relay chain state proof");

			<ValidationData<T>>::put(&vfp);
			<RelevantMessagingState<T>>::put(relevant_messaging_state.clone());
			<HostConfiguration<T>>::put(host_config);

			<T::OnValidationData as OnValidationData>::on_validation_data(&vfp);

			// TODO: This is more than zero, but will need benchmarking to figure out what.
			let mut total_weight = 0;
			total_weight += Self::process_inbound_downward_messages(
				relevant_messaging_state.dmq_mqc_head,
				downward_messages,
			);
			total_weight += Self::process_inbound_horizontal_messages(
				&relevant_messaging_state.ingress_channels,
				horizontal_messages,
				vfp.relay_parent_number,
			);

			Ok(PostDispatchInfo { actual_weight: Some(total_weight), pays_fee: Pays::No })
		}

		#[pallet::weight((1_000, DispatchClass::Operational))]
		pub fn sudo_send_upward_message(
			origin: OriginFor<T>,
			message: UpwardMessage,
		) -> DispatchResult {
			ensure_root(origin)?;
			let _ = Self::send_upward_message(message);
			Ok(())
		}

		#[pallet::weight((1_000_000, DispatchClass::Operational))]
		pub fn authorize_upgrade(origin: OriginFor<T>, code_hash: T::Hash) -> DispatchResult {
			ensure_root(origin)?;

			AuthorizedUpgrade::<T>::put(&code_hash);

			Self::deposit_event(Event::UpgradeAuthorized(code_hash));
			Ok(())
		}

		#[pallet::weight(1_000_000)]
		pub fn enact_authorized_upgrade(
			_: OriginFor<T>,
			code: Vec<u8>,
		) -> DispatchResultWithPostInfo {
			Self::validate_authorized_upgrade(&code[..])?;
			Self::set_code_impl(code)?;
			AuthorizedUpgrade::<T>::kill();
			Ok(Pays::No.into())
		}
	}

	#[pallet::event]
	#[pallet::generate_deposit(pub(super) fn deposit_event)]
	pub enum Event<T: Config> {
		/// The validation function has been scheduled to apply.
		ValidationFunctionStored,
		/// The validation function was applied as of the contained relay chain block number.
		ValidationFunctionApplied(RelayChainBlockNumber),
		/// The relay-chain aborted the upgrade process.
		ValidationFunctionDiscarded,
		/// An upgrade has been authorized.
		UpgradeAuthorized(T::Hash),
		/// Some downward messages have been received and will be processed.
		/// \[ count \]
		DownwardMessagesReceived(u32),
		/// Downward messages were processed using the given weight.
		/// \[ weight_used, result_mqc_head \]
		DownwardMessagesProcessed(Weight, relay_chain::Hash),
	}

	#[pallet::error]
	pub enum Error<T> {
		/// Attempt to upgrade validation function while existing upgrade pending
		OverlappingUpgrades,
		/// Polkadot currently prohibits this parachain from upgrading its validation function
		ProhibitedByPolkadot,
		/// The supplied validation function has compiled into a blob larger than Polkadot is
		/// willing to run
		TooBig,
		/// The inherent which supplies the validation data did not run this block
		ValidationDataNotAvailable,
		/// The inherent which supplies the host configuration did not run this block
		HostConfigurationNotAvailable,
		/// No validation function upgrade is currently scheduled.
		NotScheduled,
		/// No code upgrade has been authorized.
		NothingAuthorized,
		/// The given code upgrade has not been authorized.
		Unauthorized,
	}

	/// In case of a scheduled upgrade, this storage field contains the validation code to be applied.
	///
	/// As soon as the parachain gives us the go-ahead signal, we will overwrite the [`:code`][well_known_keys::CODE]
	/// which will result the next block process with the new validation code. This concludes the upgrade process.
	///
	/// [well_known_keys::CODE]: sp_core::storage::well_known_keys::CODE
	#[pallet::storage]
	#[pallet::getter(fn new_validation_function)]
	pub(super) type PendingValidationCode<T: Config> = StorageValue<_, Vec<u8>, ValueQuery>;

	/// Validation code that is set by the parachain and is to be communicated to collator and
	/// consequently the relay-chain.
	///
	/// This will be cleared in `on_initialize` of each new block if no other pallet already set
	/// the value.
	#[pallet::storage]
	pub(super) type NewValidationCode<T: Config> = StorageValue<_, Vec<u8>, OptionQuery>;

	/// The [`PersistedValidationData`] set for this block.
	/// This value is expected to be set only once per block and it's never stored
	/// in the trie.
	#[pallet::storage]
	#[pallet::getter(fn validation_data)]
	pub(super) type ValidationData<T: Config> = StorageValue<_, PersistedValidationData>;

	/// Were the validation data set to notify the relay chain?
	#[pallet::storage]
	pub(super) type DidSetValidationCode<T: Config> = StorageValue<_, bool, ValueQuery>;

	/// An option which indicates if the relay-chain restricts signalling a validation code upgrade.
	/// In other words, if this is `Some` and [`NewValidationCode`] is `Some` then the produced
	/// candidate will be invalid.
	///
	/// This storage item is a mirror of the corresponding value for the current parachain from the
	/// relay-chain. This value is emphemeral which means it doesn't hit the storage. This value is
	/// set after the inherent.
	#[pallet::storage]
	pub(super) type UpgradeRestrictionSignal<T: Config> =
		StorageValue<_, Option<relay_chain::v1::UpgradeRestriction>, ValueQuery>;

	/// The snapshot of some state related to messaging relevant to the current parachain as per
	/// the relay parent.
	///
	/// This field is meant to be updated each block with the validation data inherent. Therefore,
	/// before processing of the inherent, e.g. in `on_initialize` this data may be stale.
	///
	/// This data is also absent from the genesis.
	#[pallet::storage]
	#[pallet::getter(fn relevant_messaging_state)]
	pub(super) type RelevantMessagingState<T: Config> = StorageValue<_, MessagingStateSnapshot>;

	/// The parachain host configuration that was obtained from the relay parent.
	///
	/// This field is meant to be updated each block with the validation data inherent. Therefore,
	/// before processing of the inherent, e.g. in `on_initialize` this data may be stale.
	///
	/// This data is also absent from the genesis.
	#[pallet::storage]
	#[pallet::getter(fn host_configuration)]
	pub(super) type HostConfiguration<T: Config> = StorageValue<_, AbridgedHostConfiguration>;

	/// The last downward message queue chain head we have observed.
	///
	/// This value is loaded before and saved after processing inbound downward messages carried
	/// by the system inherent.
	#[pallet::storage]
	pub(super) type LastDmqMqcHead<T: Config> = StorageValue<_, MessageQueueChain, ValueQuery>;

	/// The message queue chain heads we have observed per each channel incoming channel.
	///
	/// This value is loaded before and saved after processing inbound downward messages carried
	/// by the system inherent.
	#[pallet::storage]
	pub(super) type LastHrmpMqcHeads<T: Config> =
		StorageValue<_, BTreeMap<ParaId, MessageQueueChain>, ValueQuery>;

	/// Number of downward messages processed in a block.
	///
	/// This will be cleared in `on_initialize` of each new block.
	#[pallet::storage]
	pub(super) type ProcessedDownwardMessages<T: Config> = StorageValue<_, u32, ValueQuery>;

	/// HRMP watermark that was set in a block.
	///
	/// This will be cleared in `on_initialize` of each new block.
	#[pallet::storage]
	pub(super) type HrmpWatermark<T: Config> =
		StorageValue<_, relay_chain::v1::BlockNumber, ValueQuery>;

	/// HRMP messages that were sent in a block.
	///
	/// This will be cleared in `on_initialize` of each new block.
	#[pallet::storage]
	pub(super) type HrmpOutboundMessages<T: Config> =
		StorageValue<_, Vec<OutboundHrmpMessage>, ValueQuery>;

	/// Upward messages that were sent in a block.
	///
	/// This will be cleared in `on_initialize` of each new block.
	#[pallet::storage]
	pub(super) type UpwardMessages<T: Config> = StorageValue<_, Vec<UpwardMessage>, ValueQuery>;

	/// Upward messages that are still pending and not yet send to the relay chain.
	#[pallet::storage]
	pub(super) type PendingUpwardMessages<T: Config> =
		StorageValue<_, Vec<UpwardMessage>, ValueQuery>;

	/// The number of HRMP messages we observed in `on_initialize` and thus used that number for
	/// announcing the weight of `on_initialize` and `on_finalize`.
	#[pallet::storage]
	pub(super) type AnnouncedHrmpMessagesPerCandidate<T: Config> = StorageValue<_, u32, ValueQuery>;

	/// The weight we reserve at the beginning of the block for processing XCMP messages. This
	/// overrides the amount set in the Config trait.
	#[pallet::storage]
	pub(super) type ReservedXcmpWeightOverride<T: Config> = StorageValue<_, Weight>;

	/// The weight we reserve at the beginning of the block for processing DMP messages. This
	/// overrides the amount set in the Config trait.
	#[pallet::storage]
	pub(super) type ReservedDmpWeightOverride<T: Config> = StorageValue<_, Weight>;

	/// The next authorized upgrade, if there is one.
	#[pallet::storage]
	pub(super) type AuthorizedUpgrade<T: Config> = StorageValue<_, T::Hash>;

	#[pallet::inherent]
	impl<T: Config> ProvideInherent for Pallet<T> {
		type Call = Call<T>;
		type Error = sp_inherents::MakeFatalError<()>;
		const INHERENT_IDENTIFIER: InherentIdentifier =
			cumulus_primitives_parachain_inherent::INHERENT_IDENTIFIER;

		fn create_inherent(data: &InherentData) -> Option<Self::Call> {
			let data: ParachainInherentData =
				data.get_data(&Self::INHERENT_IDENTIFIER).ok().flatten().expect(
					"validation function params are always injected into inherent data; qed",
				);

			Some(Call::set_validation_data { data })
		}

		fn is_inherent(call: &Self::Call) -> bool {
			matches!(call, Call::set_validation_data { .. })
		}
	}

	#[pallet::genesis_config]
	#[derive(Default)]
	pub struct GenesisConfig;

	#[pallet::genesis_build]
	impl<T: Config> GenesisBuild<T> for GenesisConfig {
		fn build(&self) {
			//TODO: Remove after https://github.com/paritytech/cumulus/issues/479
			sp_io::storage::set(b":c", &[]);
		}
	}

	#[pallet::validate_unsigned]
	impl<T: Config> sp_runtime::traits::ValidateUnsigned for Pallet<T> {
		type Call = Call<T>;

		fn validate_unsigned(_source: TransactionSource, call: &Self::Call) -> TransactionValidity {
			if let Call::enact_authorized_upgrade { ref code } = call {
				if let Ok(hash) = Self::validate_authorized_upgrade(code) {
					return Ok(ValidTransaction {
						priority: 100,
						requires: vec![],
						provides: vec![hash.as_ref().to_vec()],
						longevity: TransactionLongevity::max_value(),
						propagate: true,
					})
				}
			}
			if let Call::set_validation_data { .. } = call {
				return Ok(Default::default())
			}
			Err(InvalidTransaction::Call.into())
		}
	}
}

impl<T: Config> Pallet<T> {
	fn validate_authorized_upgrade(code: &[u8]) -> Result<T::Hash, DispatchError> {
		let required_hash = AuthorizedUpgrade::<T>::get().ok_or(Error::<T>::NothingAuthorized)?;
		let actual_hash = T::Hashing::hash(&code[..]);
		ensure!(actual_hash == required_hash, Error::<T>::Unauthorized);
		Ok(actual_hash)
	}
}

impl<T: Config> GetChannelInfo for Pallet<T> {
	fn get_channel_status(id: ParaId) -> ChannelStatus {
		// Note, that we are using `relevant_messaging_state` which may be from the previous
		// block, in case this is called from `on_initialize`, i.e. before the inherent with
		// fresh data is submitted.
		//
		// That shouldn't be a problem though because this is anticipated and already can
		// happen. This is because sending implies that a message is buffered until there is
		// space to send a message in the candidate. After a while waiting in a buffer, it may
		// be discovered that the channel to which a message were addressed is now closed.
		// Another possibility, is that the maximum message size was decreased so that a
		// message in the buffer doesn't fit. Should any of that happen the sender should be
		// notified about the message was discarded.
		//
		// Here it a similar case, with the difference that the realization that the channel is
		// closed came the same block.
		let channels = match Self::relevant_messaging_state() {
			None => {
				log::warn!("calling `get_channel_status` with no RelevantMessagingState?!");
				return ChannelStatus::Closed
			},
			Some(d) => d.egress_channels,
		};
		// ^^^ NOTE: This storage field should carry over from the previous block. So if it's
		// None then it must be that this is an edge-case where a message is attempted to be
		// sent at the first block. It should be safe to assume that there are no channels
		// opened at all so early. At least, relying on this assumption seems to be a better
		// tradeoff, compared to introducing an error variant that the clients should be
		// prepared to handle.
		let index = match channels.binary_search_by_key(&id, |item| item.0) {
			Err(_) => return ChannelStatus::Closed,
			Ok(i) => i,
		};
		let meta = &channels[index].1;
		if meta.msg_count + 1 > meta.max_capacity {
			// The channel is at its capacity. Skip it for now.
			return ChannelStatus::Full
		}
		let max_size_now = meta.max_total_size - meta.total_size;
		let max_size_ever = meta.max_message_size;
		ChannelStatus::Ready(max_size_now as usize, max_size_ever as usize)
	}

	fn get_channel_max(id: ParaId) -> Option<usize> {
		let channels = Self::relevant_messaging_state()?.egress_channels;
		let index = channels.binary_search_by_key(&id, |item| item.0).ok()?;
		Some(channels[index].1.max_message_size as usize)
	}
}

impl<T: Config> Pallet<T> {
	/// Validate the given [`PersistedValidationData`] against the
	/// [`ValidationParams`](polkadot_parachain::primitives::ValidationParams).
	///
	/// This check will only be executed when the block is currently being executed in the context
	/// of [`validate_block`]. If this is being executed in the context of block building or block
	/// import, this is a no-op.
	///
	/// # Panics
	fn validate_validation_data(validation_data: &PersistedValidationData) {
		validate_block::with_validation_params(|params| {
			assert_eq!(
				params.parent_head, validation_data.parent_head,
				"Parent head doesn't match"
			);
			assert_eq!(
				params.relay_parent_number, validation_data.relay_parent_number,
				"Relay parent number doesn't match",
			);
			assert_eq!(
				params.relay_parent_storage_root, validation_data.relay_parent_storage_root,
				"Relay parent storage root doesn't match",
			);
		});
	}

	/// Process all inbound downward messages relayed by the collator.
	///
	/// Checks if the sequence of the messages is valid, dispatches them and communicates the
	/// number of processed messages to the collator via a storage update.
	///
	/// **Panics** if it turns out that after processing all messages the Message Queue Chain
	///            hash doesn't match the expected.
	fn process_inbound_downward_messages(
		expected_dmq_mqc_head: relay_chain::Hash,
		downward_messages: Vec<InboundDownwardMessage>,
	) -> Weight {
		let dm_count = downward_messages.len() as u32;
		let mut dmq_head = <LastDmqMqcHead<T>>::get();

		let mut weight_used = 0;
		if dm_count != 0 {
			Self::deposit_event(Event::DownwardMessagesReceived(dm_count));
			let max_weight =
				<ReservedDmpWeightOverride<T>>::get().unwrap_or_else(T::ReservedDmpWeight::get);

			let message_iter = downward_messages
				.into_iter()
				.inspect(|m| {
					dmq_head.extend_downward(m);
				})
				.map(|m| (m.sent_at, m.msg));
			weight_used += T::DmpMessageHandler::handle_dmp_messages(message_iter, max_weight);
			<LastDmqMqcHead<T>>::put(&dmq_head);

			Self::deposit_event(Event::DownwardMessagesProcessed(weight_used, dmq_head.0));
		}

		// After hashing each message in the message queue chain submitted by the collator, we
		// should arrive to the MQC head provided by the relay chain.
		//
		// A mismatch means that at least some of the submitted messages were altered, omitted or
		// added improperly.
		assert_eq!(dmq_head.0, expected_dmq_mqc_head);

		ProcessedDownwardMessages::<T>::put(dm_count);

		weight_used
	}

	/// Process all inbound horizontal messages relayed by the collator.
	///
	/// This is similar to [`process_inbound_downward_messages`], but works on multiple inbound
	/// channels.
	///
	/// **Panics** if either any of horizontal messages submitted by the collator was sent from
	///            a para which has no open channel to this parachain or if after processing
	///            messages across all inbound channels MQCs were obtained which do not
	///            correspond to the ones found on the relay-chain.
	fn process_inbound_horizontal_messages(
		ingress_channels: &[(ParaId, cumulus_primitives_core::AbridgedHrmpChannel)],
		horizontal_messages: BTreeMap<ParaId, Vec<InboundHrmpMessage>>,
		relay_parent_number: relay_chain::v1::BlockNumber,
	) -> Weight {
		// First, check that all submitted messages are sent from channels that exist. The
		// channel exists if its MQC head is present in `vfp.hrmp_mqc_heads`.
		for sender in horizontal_messages.keys() {
			// A violation of the assertion below indicates that one of the messages submitted
			// by the collator was sent from a sender that doesn't have a channel opened to
			// this parachain, according to the relay-parent state.
			assert!(ingress_channels.binary_search_by_key(sender, |&(s, _)| s).is_ok(),);
		}

		// Second, prepare horizontal messages for a more convenient processing:
		//
		// instead of a mapping from a para to a list of inbound HRMP messages, we will have a
		// list of tuples `(sender, message)` first ordered by `sent_at` (the relay chain block
		// number in which the message hit the relay-chain) and second ordered by para id
		// ascending.
		//
		// The messages will be dispatched in this order.
		let mut horizontal_messages = horizontal_messages
			.into_iter()
			.flat_map(|(sender, channel_contents)| {
				channel_contents.into_iter().map(move |message| (sender, message))
			})
			.collect::<Vec<_>>();
		horizontal_messages.sort_by(|a, b| {
			// first sort by sent-at and then by the para id
			match a.1.sent_at.cmp(&b.1.sent_at) {
				cmp::Ordering::Equal => a.0.cmp(&b.0),
				ord => ord,
			}
		});

		let last_mqc_heads = <LastHrmpMqcHeads<T>>::get();
		let mut running_mqc_heads = BTreeMap::new();
		let mut hrmp_watermark = None;

		{
			for (sender, ref horizontal_message) in &horizontal_messages {
				if hrmp_watermark.map(|w| w < horizontal_message.sent_at).unwrap_or(true) {
					hrmp_watermark = Some(horizontal_message.sent_at);
				}

				running_mqc_heads
					.entry(sender)
					.or_insert_with(|| last_mqc_heads.get(&sender).cloned().unwrap_or_default())
					.extend_hrmp(horizontal_message);
			}
		}
		let message_iter = horizontal_messages
			.iter()
			.map(|&(sender, ref message)| (sender, message.sent_at, &message.data[..]));

		let max_weight =
			<ReservedXcmpWeightOverride<T>>::get().unwrap_or_else(T::ReservedXcmpWeight::get);
		let weight_used = T::XcmpMessageHandler::handle_xcmp_messages(message_iter, max_weight);

		// Check that the MQC heads for each channel provided by the relay chain match the MQC
		// heads we have after processing all incoming messages.
		//
		// Along the way we also carry over the relevant entries from the `last_mqc_heads` to
		// `running_mqc_heads`. Otherwise, in a block where no messages were sent in a channel
		// it won't get into next block's `last_mqc_heads` and thus will be all zeros, which
		// would corrupt the message queue chain.
		for &(ref sender, ref channel) in ingress_channels {
			let cur_head = running_mqc_heads
				.entry(sender)
				.or_insert_with(|| last_mqc_heads.get(&sender).cloned().unwrap_or_default())
				.head();
			let target_head = channel.mqc_head.unwrap_or_default();

			assert!(cur_head == target_head);
		}

		<LastHrmpMqcHeads<T>>::put(running_mqc_heads);

		// If we processed at least one message, then advance watermark to that location or if there
		// were no messages, set it to the block number of the relay parent.
		HrmpWatermark::<T>::put(hrmp_watermark.unwrap_or(relay_parent_number));

		weight_used
	}

	/// Put a new validation function into a particular location where polkadot
	/// monitors for updates. Calling this function notifies polkadot that a new
	/// upgrade has been scheduled.
	fn notify_polkadot_of_pending_upgrade(code: &[u8]) {
		NewValidationCode::<T>::put(code);
		<DidSetValidationCode<T>>::put(true);
	}

	/// Put a new validation function into a particular location where this
	/// parachain will execute it on subsequent blocks.
	fn put_parachain_code(code: &[u8]) {
		storage::unhashed::put_raw(sp_core::storage::well_known_keys::CODE, code);
	}

	/// The maximum code size permitted, in bytes.
	///
	/// Returns `None` if the relay chain parachain host configuration hasn't been submitted yet.
	pub fn max_code_size() -> Option<u32> {
		<HostConfiguration<T>>::get().map(|cfg| cfg.max_code_size)
	}

<<<<<<< HEAD
	/// The implementation of the runtime upgrade functionality for parachains.
	fn set_code_impl(validation_function: Vec<u8>) -> DispatchResult {
		// Ensure that `ValidationData` exists. We do not care about the validation data per se,
		// but we do care about the [`UpgradeRestrictionSignal`] which arrives with the same inherent.
		ensure!(
			<ValidationData<T>>::exists(),
			Error::<T>::ValidationDataNotAvailable,
		);
		ensure!(
			<UpgradeRestrictionSignal<T>>::get().is_none(),
			Error::<T>::ProhibitedByPolkadot
		);

		ensure!(
			!<PendingValidationCode<T>>::exists(),
			Error::<T>::OverlappingUpgrades
		);
		let cfg = Self::host_configuration().ok_or(Error::<T>::HostConfigurationNotAvailable)?;
		ensure!(
			validation_function.len() <= cfg.max_code_size as usize,
			Error::<T>::TooBig
		);
=======
	/// Returns if a PVF/runtime upgrade could be signalled at the current block, and if so
	/// when the new code will take the effect.
	fn code_upgrade_allowed(
		vfp: &PersistedValidationData,
		cfg: &AbridgedHostConfiguration,
	) -> Option<relay_chain::BlockNumber> {
		if <PendingRelayChainBlockNumber<T>>::get().is_some() {
			// There is already upgrade scheduled. Upgrade is not allowed.
			return None
		}

		let relay_blocks_since_last_upgrade =
			vfp.relay_parent_number.saturating_sub(<LastUpgrade<T>>::get());

		if relay_blocks_since_last_upgrade <= cfg.validation_upgrade_frequency {
			// The cooldown after the last upgrade hasn't elapsed yet. Upgrade is not allowed.
			return None
		}

		Some(vfp.relay_parent_number + cfg.validation_upgrade_delay)
	}

	/// The implementation of the runtime upgrade functionality for parachains.
	fn set_code_impl(validation_function: Vec<u8>) -> DispatchResult {
		ensure!(!<PendingValidationCode<T>>::exists(), Error::<T>::OverlappingUpgrades);
		let vfp = Self::validation_data().ok_or(Error::<T>::ValidationDataNotAvailable)?;
		let cfg = Self::host_configuration().ok_or(Error::<T>::HostConfigurationNotAvailable)?;
		ensure!(validation_function.len() <= cfg.max_code_size as usize, Error::<T>::TooBig);
		let apply_block =
			Self::code_upgrade_allowed(&vfp, &cfg).ok_or(Error::<T>::ProhibitedByPolkadot)?;
>>>>>>> 1dd000a0

		// When a code upgrade is scheduled, it has to be applied in two
		// places, synchronized: both polkadot and the individual parachain
		// have to upgrade on the same relay chain block.
		//
		// `notify_polkadot_of_pending_upgrade` notifies polkadot; the `PendingValidationCode`
		// storage keeps track locally for the parachain upgrade, which will
		// be applied later: when the relay-chain communicates go-ahead signal to us.
		Self::notify_polkadot_of_pending_upgrade(&validation_function);
		<PendingValidationCode<T>>::put(validation_function);
		Self::deposit_event(Event::ValidationFunctionStored);

		Ok(())
	}

	/// Returns the [`CollationInfo`] of the current active block.
	///
	/// This is expected to be used by the
	/// [`CollectCollationInfo`](cumulus_primitives_core::CollectCollationInfo) runtime api.
	pub fn collect_collation_info() -> CollationInfo {
		CollationInfo {
			hrmp_watermark: HrmpWatermark::<T>::get(),
			horizontal_messages: HrmpOutboundMessages::<T>::get(),
			upward_messages: UpwardMessages::<T>::get(),
			processed_downward_messages: ProcessedDownwardMessages::<T>::get(),
			new_validation_code: NewValidationCode::<T>::get().map(Into::into),
		}
	}
}

pub struct ParachainSetCode<T>(sp_std::marker::PhantomData<T>);

impl<T: Config> frame_system::SetCode<T> for ParachainSetCode<T> {
	fn set_code(code: Vec<u8>) -> DispatchResult {
		Pallet::<T>::set_code_impl(code)
	}
}

/// This struct provides ability to extend a message queue chain (MQC) and compute a new head.
///
/// MQC is an instance of a [hash chain] applied to a message queue. Using a hash chain it's
/// possible to represent a sequence of messages using only a single hash.
///
/// A head for an empty chain is agreed to be a zero hash.
///
/// [hash chain]: https://en.wikipedia.org/wiki/Hash_chain
#[derive(Default, Clone, codec::Encode, codec::Decode, scale_info::TypeInfo)]
struct MessageQueueChain(relay_chain::Hash);

impl MessageQueueChain {
	fn extend_hrmp(&mut self, horizontal_message: &InboundHrmpMessage) -> &mut Self {
		let prev_head = self.0;
		self.0 = BlakeTwo256::hash_of(&(
			prev_head,
			horizontal_message.sent_at,
			BlakeTwo256::hash_of(&horizontal_message.data),
		));
		self
	}

	fn extend_downward(&mut self, downward_message: &InboundDownwardMessage) -> &mut Self {
		let prev_head = self.0;
		self.0 = BlakeTwo256::hash_of(&(
			prev_head,
			downward_message.sent_at,
			BlakeTwo256::hash_of(&downward_message.msg),
		));
		self
	}

	fn head(&self) -> relay_chain::Hash {
		self.0
	}
}

impl<T: Config> Pallet<T> {
	pub fn send_upward_message(message: UpwardMessage) -> Result<u32, MessageSendError> {
		// Check if the message fits into the relay-chain constraints.
		//
		// Note, that we are using `host_configuration` here which may be from the previous
		// block, in case this is called from `on_initialize`, i.e. before the inherent with fresh
		// data is submitted.
		//
		// That shouldn't be a problem since this is a preliminary check and the actual check would
		// be performed just before submitting the message from the candidate, and it already can
		// happen that during the time the message is buffered for sending the relay-chain setting
		// may change so that the message is no longer valid.
		//
		// However, changing this setting is expected to be rare.
		match Self::host_configuration() {
			Some(cfg) =>
				if message.len() > cfg.max_upward_message_size as usize {
					return Err(MessageSendError::TooBig)
				},
			None => {
				// This storage field should carry over from the previous block. So if it's None
				// then it must be that this is an edge-case where a message is attempted to be
				// sent at the first block.
				//
				// Let's pass this message through. I think it's not unreasonable to expect that
				// the message is not huge and it comes through, but if it doesn't it can be
				// returned back to the sender.
				//
				// Thus fall through here.
			},
		};
		<PendingUpwardMessages<T>>::append(message);
		Ok(0)
	}
}

impl<T: Config> UpwardMessageSender for Pallet<T> {
	fn send_upward_message(message: UpwardMessage) -> Result<u32, MessageSendError> {
		Self::send_upward_message(message)
	}
}

/// Something that can check the inherents of a block.
pub trait CheckInherents<Block: BlockT> {
	/// Check all inherents of the block.
	///
	/// This function gets passed all the extrinsics of the block, so it is up to the callee to
	/// identify the inherents. The `validation_data` can be used to access the
	fn check_inherents(
		block: &Block,
		validation_data: &RelayChainStateProof,
	) -> frame_support::inherent::CheckInherentsResult;
}

/// Implements [`BlockNumberProvider`] that returns relaychain block number fetched from
/// validation data.
/// NTOE: When validation data is not available (e.g. within on_initialize), 0 will be returned.
pub struct RelaychainBlockNumberProvider<T>(sp_std::marker::PhantomData<T>);

impl<T: Config> BlockNumberProvider for RelaychainBlockNumberProvider<T> {
	type BlockNumber = relay_chain::BlockNumber;

	fn current_block_number() -> relay_chain::BlockNumber {
		Pallet::<T>::validation_data()
			.map(|d| d.relay_parent_number)
			.unwrap_or_default()
	}
}<|MERGE_RESOLUTION|>--- conflicted
+++ resolved
@@ -869,7 +869,6 @@
 		<HostConfiguration<T>>::get().map(|cfg| cfg.max_code_size)
 	}
 
-<<<<<<< HEAD
 	/// The implementation of the runtime upgrade functionality for parachains.
 	fn set_code_impl(validation_function: Vec<u8>) -> DispatchResult {
 		// Ensure that `ValidationData` exists. We do not care about the validation data per se,
@@ -892,38 +891,6 @@
 			validation_function.len() <= cfg.max_code_size as usize,
 			Error::<T>::TooBig
 		);
-=======
-	/// Returns if a PVF/runtime upgrade could be signalled at the current block, and if so
-	/// when the new code will take the effect.
-	fn code_upgrade_allowed(
-		vfp: &PersistedValidationData,
-		cfg: &AbridgedHostConfiguration,
-	) -> Option<relay_chain::BlockNumber> {
-		if <PendingRelayChainBlockNumber<T>>::get().is_some() {
-			// There is already upgrade scheduled. Upgrade is not allowed.
-			return None
-		}
-
-		let relay_blocks_since_last_upgrade =
-			vfp.relay_parent_number.saturating_sub(<LastUpgrade<T>>::get());
-
-		if relay_blocks_since_last_upgrade <= cfg.validation_upgrade_frequency {
-			// The cooldown after the last upgrade hasn't elapsed yet. Upgrade is not allowed.
-			return None
-		}
-
-		Some(vfp.relay_parent_number + cfg.validation_upgrade_delay)
-	}
-
-	/// The implementation of the runtime upgrade functionality for parachains.
-	fn set_code_impl(validation_function: Vec<u8>) -> DispatchResult {
-		ensure!(!<PendingValidationCode<T>>::exists(), Error::<T>::OverlappingUpgrades);
-		let vfp = Self::validation_data().ok_or(Error::<T>::ValidationDataNotAvailable)?;
-		let cfg = Self::host_configuration().ok_or(Error::<T>::HostConfigurationNotAvailable)?;
-		ensure!(validation_function.len() <= cfg.max_code_size as usize, Error::<T>::TooBig);
-		let apply_block =
-			Self::code_upgrade_allowed(&vfp, &cfg).ok_or(Error::<T>::ProhibitedByPolkadot)?;
->>>>>>> 1dd000a0
 
 		// When a code upgrade is scheduled, it has to be applied in two
 		// places, synchronized: both polkadot and the individual parachain
