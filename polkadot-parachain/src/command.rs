--- conflicted
+++ resolved
@@ -821,17 +821,6 @@
 				info!("Parachain Account: {}", parachain_account);
 				info!("Is collating: {}", if config.role.is_authority() { "yes" } else { "no" });
 
-<<<<<<< HEAD
-=======
-				if !collator_options.relay_chain_rpc_urls.is_empty() && !cli.relaychain_args.is_empty() {
-					warn!(
-						"Detected relay chain node arguments together with --relay-chain-rpc-url. \
-						   This command starts a minimal Polkadot node that only uses a \
-						   network-related subset of all relay chain CLI options."
-					);
-				}
-
->>>>>>> 5386d182
 				match config.chain_spec.runtime() {
 					Runtime::AssetHubPolkadot => crate::service::start_generic_aura_node::<
 						asset_hub_polkadot_runtime::RuntimeApi,
