--- conflicted
+++ resolved
@@ -777,7 +777,6 @@
 		 announce_block| {
 			let slot_duration = cumulus_client_consensus_aura::slot_duration(&*client)?;
 
-<<<<<<< HEAD
 			let proposer_factory =
 				sc_basic_authorship::ProposerFactory::with_proof_recording_extension(
 					task_manager.spawn_handle(),
@@ -787,16 +786,7 @@
 					telemetry.clone(),
 					Some(get_extension_factory()),
 				);
-=======
-			let proposer_factory = sc_basic_authorship::ProposerFactory::with_proof_recording(
-				task_manager.spawn_handle(),
-				client.clone(),
-				transaction_pool,
-				prometheus_registry,
-				telemetry.clone(),
-			);
 			let proposer = Proposer::new(proposer_factory);
->>>>>>> 60171c6a
 
 			let collator_service = CollatorService::new(
 				client.clone(),
@@ -903,10 +893,13 @@
 		 task_manager,
 		 relay_chain_interface,
 		 transaction_pool,
-<<<<<<< HEAD
-		 _,
-		 _,
-		 _| {
+		 _sync_oracle,
+		 _keystore,
+		 _relay_chain_slot_duration,
+		 para_id,
+		 collator_key,
+		 overseer_handle,
+		 announce_block| {
 			let proposer_factory =
 				sc_basic_authorship::ProposerFactory::with_proof_recording_extension(
 					task_manager.spawn_handle(),
@@ -916,22 +909,6 @@
 					telemetry.clone(),
 					Some(get_extension_factory()),
 				);
-=======
-		 _sync_oracle,
-		 _keystore,
-		 _relay_chain_slot_duration,
-		 para_id,
-		 collator_key,
-		 overseer_handle,
-		 announce_block| {
-			let proposer_factory = sc_basic_authorship::ProposerFactory::with_proof_recording(
-				task_manager.spawn_handle(),
-				client.clone(),
-				transaction_pool,
-				prometheus_registry,
-				telemetry,
-			);
->>>>>>> 60171c6a
 
 			let free_for_all = cumulus_client_consensus_relay_chain::build_relay_chain_consensus(
 				cumulus_client_consensus_relay_chain::BuildRelayChainConsensusParams {
@@ -1189,90 +1166,6 @@
 		 transaction_pool,
 		 sync_oracle,
 		 keystore,
-<<<<<<< HEAD
-		 force_authoring| {
-			let spawn_handle = task_manager.spawn_handle();
-			let client2 = client.clone();
-			let block_import2 = block_import.clone();
-			let transaction_pool2 = transaction_pool.clone();
-			let telemetry2 = telemetry.clone();
-			let prometheus_registry2 = prometheus_registry.map(|r| (*r).clone());
-			let relay_chain_for_aura = relay_chain_interface.clone();
-
-			let aura_consensus = BuildOnAccess::Uninitialized(Some(Box::new(move || {
-				let slot_duration =
-					cumulus_client_consensus_aura::slot_duration(&*client2).unwrap();
-
-				let proposer_factory =
-					sc_basic_authorship::ProposerFactory::with_proof_recording_extension(
-						spawn_handle,
-						client2.clone(),
-						transaction_pool2,
-						prometheus_registry2.as_ref(),
-						telemetry2.clone(),
-						Some(get_extension_factory()),
-					);
-
-				AuraConsensus::build::<<AuraId as AppCrypto>::Pair, _, _, _, _, _, _>(
-					BuildAuraConsensusParams {
-						proposer_factory,
-						create_inherent_data_providers:
-							move |_, (relay_parent, validation_data)| {
-								let relay_chain_for_aura = relay_chain_for_aura.clone();
-								async move {
-									let parachain_inherent =
-										cumulus_primitives_parachain_inherent::ParachainInherentData::create_at(
-											relay_parent,
-											&relay_chain_for_aura,
-											&validation_data,
-											para_id,
-										).await;
-
-									let timestamp =
-										sp_timestamp::InherentDataProvider::from_system_time();
-
-									let slot =
-										sp_consensus_aura::inherents::InherentDataProvider::from_timestamp_and_slot_duration(
-											*timestamp,
-											slot_duration,
-										);
-
-									let parachain_inherent =
-										parachain_inherent.ok_or_else(|| {
-											Box::<dyn std::error::Error + Send + Sync>::from(
-												"Failed to create parachain inherent",
-											)
-										})?;
-
-									Ok((slot, timestamp, parachain_inherent))
-								}
-							},
-						block_import: block_import2,
-						para_client: client2,
-						backoff_authoring_blocks: Option::<()>::None,
-						sync_oracle,
-						keystore,
-						force_authoring,
-						slot_duration,
-						// We got around 500ms for proposing
-						block_proposal_slot_portion: SlotProportion::new(1f32 / 24f32),
-						// And a maximum of 750ms if slots are skipped
-						max_block_proposal_slot_portion: Some(SlotProportion::new(1f32 / 16f32)),
-						telemetry: telemetry2,
-					},
-				)
-			})));
-
-			let proposer_factory =
-				sc_basic_authorship::ProposerFactory::with_proof_recording_extension(
-					task_manager.spawn_handle(),
-					client.clone(),
-					transaction_pool,
-					prometheus_registry,
-					telemetry.clone(),
-					Some(get_extension_factory()),
-				);
-=======
 		 relay_chain_slot_duration,
 		 para_id,
 		 collator_key,
@@ -1280,15 +1173,16 @@
 		 announce_block| {
 			let slot_duration = cumulus_client_consensus_aura::slot_duration(&*client)?;
 
-			let proposer_factory = sc_basic_authorship::ProposerFactory::with_proof_recording(
-				task_manager.spawn_handle(),
-				client.clone(),
-				transaction_pool,
-				prometheus_registry,
-				telemetry.clone(),
-			);
+			let proposer_factory =
+				sc_basic_authorship::ProposerFactory::with_proof_recording_extension(
+					spawn_handle,
+					client2.clone(),
+					transaction_pool2,
+					prometheus_registry2.as_ref(),
+					telemetry2.clone(),
+					Some(get_extension_factory()),
+				);
 			let proposer = Proposer::new(proposer_factory);
->>>>>>> 60171c6a
 
 			let collator_service = CollatorService::new(
 				client.clone(),
@@ -1585,7 +1479,6 @@
 		 announce_block| {
 			let slot_duration = cumulus_client_consensus_aura::slot_duration(&*client)?;
 
-<<<<<<< HEAD
 			let proposer_factory =
 				sc_basic_authorship::ProposerFactory::with_proof_recording_extension(
 					task_manager.spawn_handle(),
@@ -1595,16 +1488,7 @@
 					telemetry.clone(),
 					Some(get_extension_factory()),
 				);
-=======
-			let proposer_factory = sc_basic_authorship::ProposerFactory::with_proof_recording(
-				task_manager.spawn_handle(),
-				client.clone(),
-				transaction_pool,
-				prometheus_registry,
-				telemetry.clone(),
-			);
 			let proposer = Proposer::new(proposer_factory);
->>>>>>> 60171c6a
 
 			let collator_service = CollatorService::new(
 				client.clone(),
