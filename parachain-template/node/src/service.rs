--- conflicted
+++ resolved
@@ -166,10 +166,7 @@
 
 async fn build_relay_chain_interface(
 	polkadot_config: Configuration,
-<<<<<<< HEAD
 	parachain_config: &Configuration,
-=======
->>>>>>> 234c42c2
 	telemetry_worker_handle: Option<TelemetryWorkerHandle>,
 	task_manager: &mut TaskManager,
 	collator_options: CollatorOptions,
@@ -180,18 +177,11 @@
 		None => {
 			let relay_chain_local = build_inprocess_relay_chain(
 				polkadot_config,
-<<<<<<< HEAD
 				parachain_config,
 				telemetry_worker_handle,
 				task_manager,
 			)?;
 			Ok((relay_chain_local.0, relay_chain_local.1))
-=======
-				telemetry_worker_handle,
-				task_manager,
-			)?;
-			Ok((relay_chain_local.0, Some(relay_chain_local.1)))
->>>>>>> 234c42c2
 		},
 	}
 }
@@ -279,10 +269,7 @@
 
 	let (relay_chain_interface, collator_key) = build_relay_chain_interface(
 		polkadot_config,
-<<<<<<< HEAD
 		&parachain_config,
-=======
->>>>>>> 234c42c2
 		telemetry_worker_handle,
 		&mut task_manager,
 		collator_options.clone(),
@@ -290,11 +277,7 @@
 	.await
 	.map_err(|e| match e {
 		RelayChainError::ServiceError(polkadot_service::Error::Sub(x)) => x,
-<<<<<<< HEAD
-		s => format!("{}", s).into(),
-=======
 		s => s.to_string().into(),
->>>>>>> 234c42c2
 	})?;
 
 	let block_announce_validator = BlockAnnounceValidator::new(relay_chain_interface.clone(), id);
@@ -377,11 +360,7 @@
 			spawner,
 			parachain_consensus,
 			import_queue,
-<<<<<<< HEAD
-			collator_key: collator_key.expect("Unable to start collator without collator key."),
-=======
 			collator_key: collator_key.expect("Command line arguments do not allow this. qed"),
->>>>>>> 234c42c2
 			relay_chain_slot_duration,
 		};
 
